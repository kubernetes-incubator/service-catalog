/*
Copyright 2018 The Kubernetes Authors.

Licensed under the Apache License, Version 2.0 (the "License");
you may not use this file except in compliance with the License.
You may obtain a copy of the License at

    http://www.apache.org/licenses/LICENSE-2.0

Unless required by applicable law or agreed to in writing, software
distributed under the License is distributed on an "AS IS" BASIS,
WITHOUT WARRANTIES OR CONDITIONS OF ANY KIND, either express or implied.
See the License for the specific language governing permissions and
limitations under the License.
*/

package plan

import (
	"fmt"
	"strings"

	"github.com/kubernetes-incubator/service-catalog/cmd/svcat/command"
	"github.com/kubernetes-incubator/service-catalog/cmd/svcat/output"
	"github.com/kubernetes-incubator/service-catalog/pkg/apis/servicecatalog/v1beta1"
	"github.com/kubernetes-incubator/service-catalog/pkg/svcat/service-catalog"
	"github.com/spf13/cobra"
)

type getCmd struct {
	*command.Context
	*command.Formatted
	lookupByUUID bool
	uuid         string
	name         string
<<<<<<< HEAD
	broker       string
	classFilter  string
	classUUID    string
	className    string
	outputFormat string
}

func (c *getCmd) SetFormat(format string) {
	c.outputFormat = format
=======

	classFilter string
	classUUID   string
	className   string
>>>>>>> 7e4c88e3
}

// NewGetCmd builds a "svcat get plans" command
func NewGetCmd(cxt *command.Context) *cobra.Command {
	getCmd := &getCmd{
		Context:   cxt,
		Formatted: command.NewFormatted(),
	}
	cmd := &cobra.Command{
		Use:     "plans [NAME]",
		Aliases: []string{"plan", "pl"},
		Short:   "List plans, optionally filtered by name or class",
		Example: command.NormalizeExamples(`
  svcat get plans
  svcat get plan PLAN_NAME
  svcat get plan CLASS_NAME/PLAN_NAME
  svcat get plan --uuid PLAN_UUID
  svcat get plans --class CLASS_NAME
  svcat get plan --class CLASS_NAME PLAN_NAME
  svcat get plans --uuid --class CLASS_UUID
  svcat get plan --uuid --class CLASS_UUID PLAN_UUID
  svcat get plans --broker BROKER_NAME
`),
		PreRunE: command.PreRunE(getCmd),
		RunE:    command.RunE(getCmd),
	}
	cmd.Flags().BoolVarP(
		&getCmd.lookupByUUID,
		"uuid",
		"u",
		false,
		"Whether or not to get the plan by UUID (the default is by name)",
	)
	cmd.Flags().StringVarP(
		&getCmd.classFilter,
		"class",
		"c",
		"",
		"Filter plans based on class. When --uuid is specified, the class name is interpreted as a uuid.",
	)
<<<<<<< HEAD
	cmd.Flags().StringVarP(
		&getCmd.broker,
		"broker",
		"b",
		"",
		"Filter the plans by a broker name",
	)
	command.AddOutputFlags(cmd.Flags())
=======
	getCmd.AddOutputFlags(cmd.Flags())
>>>>>>> 7e4c88e3
	return cmd
}

func (c *getCmd) Validate(args []string) error {
	if len(args) > 0 {
		if c.lookupByUUID {
			c.uuid = args[0]
		} else if strings.Contains(args[0], "/") {
			names := strings.Split(args[0], "/")
			if len(names) != 2 {
				return fmt.Errorf("failed to parse class/plan name combination '%s'", c.name)
			}
			c.className = names[0]
			c.name = names[1]
		} else {
			c.name = args[0]
		}
	}
	if c.classFilter != "" {
		if c.lookupByUUID {
			c.classUUID = c.classFilter
		} else {
			c.className = c.classFilter
		}
	}

	return nil
}

func (c *getCmd) Run() error {
	if c.uuid == "" && c.name == "" {
		return c.getAll()
	}

	return c.get()
}

func (c *getCmd) getAll() error {

<<<<<<< HEAD
	var opts *servicecatalog.FilterOptions
	opts = &servicecatalog.FilterOptions{
		ClassName: c.className,
		Broker:    c.broker,
	}

	// Retrieve the classes as well because plans don't have the external class name
	classes, err := c.App.RetrieveClasses(opts)
=======
	// Retrieve the classes as well because plans don't have the external class name
	// TODO: When we implement ns-scoped support for get plans, we need to pass in the current namespace
	classOpts := servicecatalog.ScopeOptions{
		Scope: servicecatalog.AllScope,
	}
	classes, err := c.App.RetrieveClasses(classOpts)
>>>>>>> 7e4c88e3
	if err != nil {
		return fmt.Errorf("unable to list classes (%s)", err)
	}

	var opts *servicecatalog.FilterOptions
	if c.classFilter != "" {
		if !c.lookupByUUID {
			// Map the external class name to the class name.
			for _, class := range classes {
				if c.className == class.GetExternalName() {
					c.classUUID = class.GetName()
					break
				}
			}
		}
	}

	plans, err := c.App.RetrievePlans(opts)
	if err != nil {
		return fmt.Errorf("unable to list plans (%s)", err)
	}

	output.WritePlanList(c.Output, c.OutputFormat, plans, classes)
	return nil
}

func (c *getCmd) get() error {
	var plan *v1beta1.ClusterServicePlan
	var err error
	switch {
	case c.lookupByUUID:
		plan, err = c.App.RetrievePlanByID(c.uuid)

	case c.className != "":
		plan, err = c.App.RetrievePlanByClassAndPlanNames(c.className, c.name)

	default:
		plan, err = c.App.RetrievePlanByName(c.name)

	}
	if err != nil {
		return err
	}
	// Retrieve the class as well because plans don't have the external class name
	class, err := c.App.RetrieveClassByID(plan.Spec.ClusterServiceClassRef.Name)
	if err != nil {
		return err
	}

	output.WritePlan(c.Output, c.OutputFormat, *plan, *class)

	return nil
}<|MERGE_RESOLUTION|>--- conflicted
+++ resolved
@@ -33,22 +33,11 @@
 	lookupByUUID bool
 	uuid         string
 	name         string
-<<<<<<< HEAD
 	broker       string
-	classFilter  string
+	
+  classFilter  string
 	classUUID    string
 	className    string
-	outputFormat string
-}
-
-func (c *getCmd) SetFormat(format string) {
-	c.outputFormat = format
-=======
-
-	classFilter string
-	classUUID   string
-	className   string
->>>>>>> 7e4c88e3
 }
 
 // NewGetCmd builds a "svcat get plans" command
@@ -89,7 +78,6 @@
 		"",
 		"Filter plans based on class. When --uuid is specified, the class name is interpreted as a uuid.",
 	)
-<<<<<<< HEAD
 	cmd.Flags().StringVarP(
 		&getCmd.broker,
 		"broker",
@@ -97,10 +85,7 @@
 		"",
 		"Filter the plans by a broker name",
 	)
-	command.AddOutputFlags(cmd.Flags())
-=======
 	getCmd.AddOutputFlags(cmd.Flags())
->>>>>>> 7e4c88e3
 	return cmd
 }
 
@@ -139,25 +124,20 @@
 }
 
 func (c *getCmd) getAll() error {
-
-<<<<<<< HEAD
-	var opts *servicecatalog.FilterOptions
-	opts = &servicecatalog.FilterOptions{
-		ClassName: c.className,
-		Broker:    c.broker,
-	}
-
-	// Retrieve the classes as well because plans don't have the external class name
-	classes, err := c.App.RetrieveClasses(opts)
-=======
+  
 	// Retrieve the classes as well because plans don't have the external class name
 	// TODO: When we implement ns-scoped support for get plans, we need to pass in the current namespace
 	classOpts := servicecatalog.ScopeOptions{
 		Scope: servicecatalog.AllScope,
 	}
+  
+  filterOpts := servicecatalog.FilterOptions{
+		ClassName: c.className,
+		Broker:    c.broker,
+	}
 	classes, err := c.App.RetrieveClasses(classOpts)
->>>>>>> 7e4c88e3
-	if err != nil {
+	
+  if err != nil {
 		return fmt.Errorf("unable to list classes (%s)", err)
 	}
 
