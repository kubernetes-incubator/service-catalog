--- conflicted
+++ resolved
@@ -239,17 +239,10 @@
 			err := cmd.Run()
 
 			Expect(err).NotTo(HaveOccurred())
-<<<<<<< HEAD
 			_, scopeArg := fakeSDK.RetrievePlansArgsForCall(0)
 			Expect(scopeArg).To(Equal(servicecatalog.ScopeOptions{
-				Namespace: "default",
-=======
-			scopeArg := fakeSDK.RetrievePlansArgsForCall(0)
-			Expect(scopeArg).To(Equal(servicecatalog.RetrievePlanOptions{
-				ClassID:   "",
+				Scope:     servicecatalog.NamespaceScope,
 				Namespace: planNamespace,
->>>>>>> 1fcbbbed
-				Scope:     servicecatalog.NamespaceScope,
 			}))
 
 			output := outputBuffer.String()
@@ -300,15 +293,8 @@
 			err := cmd.Run()
 
 			Expect(err).NotTo(HaveOccurred())
-<<<<<<< HEAD
 			_, scopeArg := fakeSDK.RetrievePlansArgsForCall(0)
 			Expect(scopeArg).To(Equal(servicecatalog.ScopeOptions{
-				Namespace: "",
-=======
-			scopeArg := fakeSDK.RetrievePlansArgsForCall(0)
-			Expect(scopeArg).To(Equal(servicecatalog.RetrievePlanOptions{
-				ClassID:   "",
->>>>>>> 1fcbbbed
 				Scope:     servicecatalog.NamespaceScope,
 				Namespace: "",
 			}))
@@ -358,17 +344,10 @@
 			err := cmd.Run()
 
 			Expect(err).NotTo(HaveOccurred())
-<<<<<<< HEAD
 			_, scopeArg := fakeSDK.RetrievePlansArgsForCall(0)
 			Expect(scopeArg).To(Equal(servicecatalog.ScopeOptions{
-				Namespace: "default",
-=======
-			scopeArg := fakeSDK.RetrievePlansArgsForCall(0)
-			Expect(scopeArg).To(Equal(servicecatalog.RetrievePlanOptions{
-				ClassID:   "",
+				Scope:     servicecatalog.AllScope,
 				Namespace: planTwoNamespace,
->>>>>>> 1fcbbbed
-				Scope:     servicecatalog.AllScope,
 			}))
 
 			output := outputBuffer.String()
