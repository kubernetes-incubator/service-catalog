/*
Copyright 2018 The Kubernetes Authors.

Licensed under the Apache License, Version 2.0 (the "License");
you may not use this file except in compliance with the License.
You may obtain a copy of the License at

    http://www.apache.org/licenses/LICENSE-2.0

Unless required by applicable law or agreed to in writing, software
distributed under the License is distributed on an "AS IS" BASIS,
WITHOUT WARRANTIES OR CONDITIONS OF ANY KIND, either express or implied.
See the License for the specific language governing permissions and
limitations under the License.
*/

package main

import (
	"bytes"
	"fmt"
	"io/ioutil"
	"net/http"
	"net/http/httptest"
	"net/url"
	"os"
	"path/filepath"
	"reflect"
	"regexp"
	"strings"
	"testing"
	"text/template"

	clientgotesting "k8s.io/client-go/testing"

	"encoding/json"

	"github.com/kubernetes-incubator/service-catalog/cmd/svcat/command"
	"github.com/kubernetes-incubator/service-catalog/cmd/svcat/plugin"
	"github.com/kubernetes-incubator/service-catalog/internal/test"
	"github.com/kubernetes-incubator/service-catalog/pkg/apis/servicecatalog/v1beta1"
	"github.com/kubernetes-incubator/service-catalog/pkg/client/clientset_generated/clientset/fake"
	"github.com/kubernetes-incubator/service-catalog/pkg/svcat"
	"github.com/kubernetes-incubator/service-catalog/pkg/svcat/service-catalog"
	"github.com/pkg/errors"
	"github.com/spf13/cobra"
	"github.com/spf13/viper"
	"gopkg.in/yaml.v2"
)

var catalogRequestRegex = regexp.MustCompile("/apis/servicecatalog.k8s.io/v1beta1/(.*)")

func TestCommandValidation(t *testing.T) {
	testcases := []struct {
		name      string // Test Name
		cmd       string // Command to run
		wantError string // Substring that should be present in the error, empty indicates no error
	}{
		{"viper bug workaround: provision", "provision name --class class --plan plan", ""},
		{"viper bug workaround: bind", "bind name", ""},
		{"describe broker requires name", "describe broker", "name is required"},
		{"describe class requires name", "describe class", "name or uuid is required"},
		{"describe plan requires name", "describe plan", "name or uuid is required"},
		{"describe instance requires name", "describe instance", "name is required"},
		{"describe binding requires name", "describe binding", "name is required"},
		{"unbind requires arg", "unbind", "instance or binding name is required"},
		{"sync requires names", "sync broker", "name is required"},
		{"deprovision requires name", "deprovision", "name is required"},
		{"provision does not accept --param and --params-json",
			`provision name --class class --plan plan --params-json '{}' --param k=v`,
			"--params-json cannot be used with --param"},
<<<<<<< HEAD

		{"completion no shell specified", "completion", "Shell not specified"},
		{"completion too many args", "completion arg0 arg1", "Too many arguments. Expected only the shell type"},
		{"completion unsupported shell", "completion unsupportedShell", "Unsupported shell type \"unsupportedShell\""},
=======
		{"bind does not accept --param and --params-json",
			`bind name --params-json '{}' --param k=v`,
			"--params-json cannot be used with --param"},
>>>>>>> de4a69bd
	}

	for _, tc := range testcases {
		t.Run(tc.name, func(t *testing.T) {
			validateCommand(t, tc.cmd, tc.wantError)
		})
	}
}

func TestCommandOutput(t *testing.T) {
	testcases := []struct {
		name            string // Test Name
		cmd             string // Command to run
		golden          string // Relative path to a golden file, compared to the command output
		continueOnError bool   // Should the test stop immediately if the command fails or continue and capture the console output
	}{
		{name: "list all brokers", cmd: "get brokers", golden: "output/get-brokers.txt"},
		{name: "get broker", cmd: "get broker ups-broker", golden: "output/get-broker.txt"},
		{name: "describe broker", cmd: "describe broker ups-broker", golden: "output/describe-broker.txt"},

		{name: "list all classes", cmd: "get classes", golden: "output/get-classes.txt"},
		{name: "get class by name", cmd: "get class user-provided-service", golden: "output/get-class.txt"},
		{name: "get class by uuid", cmd: "get class --uuid 4f6e6cf6-ffdd-425f-a2c7-3c9258ad2468", golden: "output/get-class.txt"},
		{name: "describe class by name", cmd: "describe class user-provided-service", golden: "output/describe-class.txt"},
		{name: "describe class uuid", cmd: "describe class --uuid 4f6e6cf6-ffdd-425f-a2c7-3c9258ad2468", golden: "output/describe-class.txt"},

		{name: "list all plans", cmd: "get plans", golden: "output/get-plans.txt"},
		{name: "get plan by name", cmd: "get plan default", golden: "output/get-plan.txt"},
		{name: "get plan by uuid", cmd: "get plan --uuid 86064792-7ea2-467b-af93-ac9694d96d52", golden: "output/get-plan.txt"},
		{name: "get plan by class/plan name combo", cmd: "get plan user-provided-service/default", golden: "output/get-plan.txt"},
		{name: "get plan by class name", cmd: "get plan --class user-provided-service", golden: "output/get-plans-by-class.txt"},
		{name: "get plan by class/plan name combo", cmd: "get plan --class user-provided-service default", golden: "output/get-plan.txt"},
		{name: "get plan by class/plan uuid combo", cmd: "get plan --uuid --class 4f6e6cf6-ffdd-425f-a2c7-3c9258ad2468 86064792-7ea2-467b-af93-ac9694d96d52", golden: "output/get-plan.txt"},
		{name: "get plan by class uuid", cmd: "get plan --uuid --class 4f6e6cf6-ffdd-425f-a2c7-3c9258ad2468", golden: "output/get-plans-by-class.txt"},
		{name: "describe plan by name", cmd: "describe plan default", golden: "output/describe-plan.txt"},
		{name: "describe plan by uuid", cmd: "describe plan --uuid 86064792-7ea2-467b-af93-ac9694d96d52", golden: "output/describe-plan.txt"},
		{name: "describe plan by class/plan name combo", cmd: "describe plan user-provided-service/default", golden: "output/describe-plan.txt"},
		{name: "describe plan with schemas", cmd: "describe plan premium", golden: "output/describe-plan-with-schemas.txt"},
		{name: "describe plan without schemas", cmd: "describe plan premium --show-schemas=false", golden: "output/describe-plan-without-schemas.txt"},

		{name: "list all instances in a namespace", cmd: "get instances -n test-ns", golden: "output/get-instances.txt"},
		{name: "list all instances", cmd: "get instances --all-namespaces", golden: "output/get-instances-all-namespaces.txt"},
		{name: "get instance", cmd: "get instance ups-instance -n test-ns", golden: "output/get-instance.txt"},
		{name: "describe instance", cmd: "describe instance ups-instance -n test-ns", golden: "output/describe-instance.txt"},

		{name: "list all bindings in a namespace", cmd: "get bindings -n test-ns", golden: "output/get-bindings.txt"},
		{name: "list all bindings", cmd: "get bindings --all-namespaces", golden: "output/get-bindings-all-namespaces.txt"},
		{name: "get binding", cmd: "get binding ups-binding -n test-ns", golden: "output/get-binding.txt"},
		{name: "describe binding", cmd: "describe binding ups-binding -n test-ns", golden: "output/describe-binding.txt"},

		{name: "completion bash", cmd: "completion bash", golden: "output/completion-bash.txt"},
	}

	for _, tc := range testcases {
		t.Run(tc.name, func(t *testing.T) {
			output := executeCommand(t, tc.cmd, tc.continueOnError)
			test.AssertEqualsGoldenFile(t, tc.golden, output)
		})
	}
}

// If you add a new command to svcat, this test will fail, because the plugin.yaml
// golden file will be out of date. To fix this, run:
//
//	go test ./cmd/svcat/... -update
//
//
// once. This command updates the golden file according to your new command.
// After you run the update, make sure your tests pass against the new golden
// file:
//
// 	go test ./cmd/svcat/...
//
func TestGenerateManifest(t *testing.T) {
	svcat := buildRootCommand(newContext())

	m := &plugin.Manifest{}
	m.Load(svcat)

	got, err := yaml.Marshal(&m)
	if err != nil {
		t.Fatalf("%+v", err)
	}

	test.AssertEqualsGoldenFile(t, "plugin.yaml", string(got))
}

// TestNamespacedCommands verifies that all commands that are namespace scoped
// handle setting the namespace using the current context, --namespace and --all-namespaces flags.
func TestNamespacedCommands(t *testing.T) {
	const contextNS = "from-context"
	const flagNS = "from-flag"
	const allNS = ""

	testcases := []struct {
		name   string
		cmd    string
		wantNS string
	}{
		{name: "get instances with flag namespace", cmd: "get instances --namespace " + flagNS, wantNS: flagNS},
		{name: "get instances with context namespace", cmd: "get instances", wantNS: contextNS},
		{name: "get all instances", cmd: "get instances --all-namespaces", wantNS: allNS},

		{name: "describe instance with flag namespace", cmd: "describe instance NAME --namespace " + flagNS, wantNS: flagNS},
		{name: "describe instance with context namespace", cmd: "describe instances NAME", wantNS: contextNS},

		{name: "provision with flag namespace", cmd: "provision --class CLASS --plan PLAN NAME --namespace " + flagNS, wantNS: flagNS},
		{name: "provision with context namespace", cmd: "provision --class CLASS --plan PLAN NAME", wantNS: contextNS},

		{name: "deprovision with flag namespace", cmd: "deprovision NAME --namespace " + flagNS, wantNS: flagNS},
		{name: "deprovision with context namespace", cmd: "deprovision NAME", wantNS: contextNS},

		{name: "bind with flag namespace", cmd: "bind NAME --namespace " + flagNS, wantNS: flagNS},
		{name: "bind with context namespace", cmd: "bind NAME", wantNS: contextNS},

		{name: "unbind with flag namespace", cmd: "unbind NAME --namespace " + flagNS, wantNS: flagNS},
		{name: "unbind with context namespace", cmd: "unbind NAME", wantNS: contextNS},

		{name: "get bindings with flag namespace", cmd: "get bindings --namespace " + flagNS, wantNS: flagNS},
		{name: "get bindings with context namespace", cmd: "get bindings", wantNS: contextNS},
		{name: "get all bindings", cmd: "get bindings --all-namespaces", wantNS: allNS},

		{name: "describe binding with flag namespace", cmd: "describe binding NAME --namespace " + flagNS, wantNS: flagNS},
		{name: "describe binding with context namespace", cmd: "describe binding NAME", wantNS: contextNS},
	}

	for _, tc := range testcases {
		t.Run(tc.name, func(t *testing.T) {
			fakeClient := fake.NewSimpleClientset()

			cxt := newContext()
			cxt.App = &svcat.App{
				CurrentNamespace: contextNS,
				SDK:              &servicecatalog.SDK{ServiceCatalogClient: fakeClient},
			}
			cxt.Output = ioutil.Discard

			executeFakeCommand(t, tc.cmd, cxt, true)

			gotNamespace := fakeClient.Actions()[0].GetNamespace()
			if tc.wantNS != gotNamespace {
				t.Fatalf("the wrong namespace was used. WANT: %q, GOT: %q", tc.wantNS, gotNamespace)
			}
		})
	}
}

// TestParametersForBinding confirms that parameters given as --param or --param-json work the same way
func TestParametersForBinding(t *testing.T) {
	testcases := []struct {
		name   string
		cmd    string
		params map[string]interface{}
	}{
		{
			name: "bind with --param",
			cmd:  "bind NAME --param foo=bar --param baz=boo",
			params: map[string]interface{}{
				"foo": "bar",
				"baz": "boo",
			},
		},
		{
			name: "bind with --params-json",
			cmd:  "bind NAME --params-json {\"foo\":\"bar\",\"baz\":\"boo\"}",
			params: map[string]interface{}{
				"foo": "bar",
				"baz": "boo",
			},
		},
		{
			name: "bind with --params-json with a sub object",
			cmd:  "bind NAME --params-json {\"foo\":{\"faa\":\"bar\",\"baz\":\"boo\"}}",
			params: map[string]interface{}{
				"foo": map[string]interface{}{
					"faa": "bar",
					"baz": "boo",
				},
			},
		},
	}

	for _, tc := range testcases {
		t.Run(tc.name, func(t *testing.T) {
			fakeClient := fake.NewSimpleClientset()

			cxt := newContext()
			cxt.App = &svcat.App{
				SDK: &servicecatalog.SDK{ServiceCatalogClient: fakeClient},
			}
			cxt.Output = ioutil.Discard

			executeFakeCommand(t, tc.cmd, cxt, true)

			if c := fakeClient.Actions(); len(c) != 1 {
				t.Fatal("Expected only 1 action, got ", c)
			}
			action := fakeClient.Actions()[0]

			if action.GetVerb() != "create" {
				t.Fatal("Expected a create action, but got ", action.GetVerb())
			}
			createAction, ok := action.(clientgotesting.CreateAction)
			if !ok {
				t.Fatal(t, "Unexpected type; failed to convert action %+v to CreateAction", action)

			}

			fakeObject := createAction.GetObject()

			binding, ok := fakeObject.(*v1beta1.ServiceBinding)
			if !ok {
				t.Fatal(t, "Failed to cast object to binding: ", fakeObject)
			}

			var params map[string]interface{}
			if err := json.Unmarshal(binding.Spec.Parameters.Raw, &params); err != nil {
				t.Error("failed to unmarshal binding.Spec.Parameters")
			}

			if eq := reflect.DeepEqual(params, tc.params); !eq {
				t.Error(fmt.Sprintf("parameters mismatch, \nwant: %+v, \ngot: %+v", tc.params, params))
			}
		})
	}
}

// executeCommand runs a svcat command against a fake k8s api,
// returning the cli output.
func executeCommand(t *testing.T, cmd string, continueOnErr bool) string {
	// Fake the k8s api server
	apisvr := newAPIServer()
	defer apisvr.Close()

	// Generate a test kubeconfig pointing at the server
	kubeconfig, err := writeTestKubeconfig(apisvr.URL)
	if err != nil {
		t.Fatalf("%+v", err)
	}
	defer os.Remove(kubeconfig)

	// Setup the svcat command
	svcat, _, err := buildCommand(cmd, newContext(), kubeconfig)
	if err != nil {
		t.Fatalf("%+v", err)
	}

	// Capture all output: stderr and stdout
	output := &bytes.Buffer{}
	svcat.SetOutput(output)

	err = svcat.Execute()
	if err != nil && !continueOnErr {
		t.Fatalf("%+v", err)
	}

	return output.String()
}

// executeCommand runs a svcat command against a fake k8s api,
// returning the cli output.
func executeFakeCommand(t *testing.T, cmd string, fakeContext *command.Context, continueOnErr bool) string {
	// Setup the svcat command
	svcat, _, err := buildCommand(cmd, fakeContext, "")
	if err != nil {
		t.Fatalf("%+v", err)
	}

	// Capture all output: stderr and stdout
	output := &bytes.Buffer{}
	svcat.SetOutput(output)

	err = svcat.Execute()
	if err != nil && !continueOnErr {
		t.Fatalf("%+v", err)
	}

	return output.String()
}

// validateCommand validates a svcat command arguments
func validateCommand(t *testing.T, cmd string, wantError string) {
	// Fake the k8s api server
	apisvr := newAPIServer()
	defer apisvr.Close()

	// Generate a test kubeconfig pointing at the server
	kubeconfig, err := writeTestKubeconfig(apisvr.URL)
	if err != nil {
		t.Fatalf("%+v", err)
	}
	defer os.Remove(kubeconfig)

	// Setup the svcat command
	svcat, targetCmd, err := buildCommand(cmd, newContext(), kubeconfig)
	if err != nil {
		t.Fatalf("%+v", err)
	}

	// Skip running the actual command because we are only validating
	targetCmd.RunE = func(cmd *cobra.Command, args []string) error {
		return nil
	}

	// Capture all output: stderr and stdout
	output := &bytes.Buffer{}
	svcat.SetOutput(output)

	err = svcat.Execute()
	if wantError == "" {
		if err != nil {
			t.Fatalf("%+v", err)
		}
	} else {
		gotError := ""
		if err != nil {
			gotError = err.Error()
		}
		if !strings.Contains(gotError, wantError) {
			t.Fatalf("unexpected error \n\nWANT:\n%q\n\nGOT:\n%q\n", wantError, gotError)
		}
	}
}

// buildCommand parses a command string.
func buildCommand(cmd string, cxt *command.Context, kubeconfig string) (rootCmd *cobra.Command, targetCmd *cobra.Command, err error) {
	rootCmd = buildRootCommand(cxt)
	args := strings.Split(cmd, " ")
	args = append(args, "--kubeconfig", kubeconfig)
	rootCmd.SetArgs(args)

	targetCmd, _, err = rootCmd.Find(args)

	return rootCmd, targetCmd, err
}

func newContext() *command.Context {
	return &command.Context{
		Viper: viper.New(),
	}
}

func newAPIServer() *httptest.Server {
	return httptest.NewServer(http.HandlerFunc(apihandler))
}

// apihandler handles requests to the service catalog endpoint.
// When a request is received, it looks up the response from the testdata directory.
// Example:
// GET /apis/servicecatalog.k8s.io/v1beta1/clusterservicebrokers responds with testdata/clusterservicebrokers.json
func apihandler(w http.ResponseWriter, r *http.Request) {
	match := catalogRequestRegex.FindStringSubmatch(r.RequestURI)

	if len(match) == 0 {
		w.WriteHeader(500)
		w.Write([]byte(fmt.Sprintf("unexpected request %s %s", r.Method, r.RequestURI)))
		return
	}

	if r.Method != http.MethodGet {
		// Anything more interesting than a GET, i.e. it relies upon server behavior
		// probably should be an integration test instead
		w.WriteHeader(500)
		w.Write([]byte(fmt.Sprintf("unexpected request %s %s", r.Method, r.RequestURI)))
		return
	}

	relpath, err := url.PathUnescape(match[1])
	if err != nil {
		w.WriteHeader(500)
		w.Write([]byte(fmt.Sprintf("could not unescape path %s (%s)", match[1], err)))
		return
	}
	_, response, err := test.GetTestdata(filepath.Join("responses", relpath+".json"))
	if err != nil {
		w.WriteHeader(500)
		w.Write([]byte(fmt.Sprintf("unexpected request %s with no matching testdata (%s)", r.RequestURI, err)))
		return
	}

	w.Header().Set("Content-Type", "application/json")
	w.Write(response)
}

func writeTestKubeconfig(fakeURL string) (string, error) {
	_, configT, err := test.GetTestdata("kubeconfig.tmpl.yaml")
	if err != nil {
		return "", err
	}

	data := map[string]string{
		"Server": fakeURL,
	}
	t := template.Must(template.New("kubeconfig").Parse(string(configT)))

	f, err := ioutil.TempFile("", "kubeconfig")
	if err != nil {
		return "", errors.Wrap(err, "unable to create a temporary kubeconfig file")
	}
	defer f.Close()

	err = t.Execute(f, data)
	return f.Name(), errors.Wrap(err, "error executing the kubeconfig template")
}<|MERGE_RESOLUTION|>--- conflicted
+++ resolved
@@ -69,16 +69,12 @@
 		{"provision does not accept --param and --params-json",
 			`provision name --class class --plan plan --params-json '{}' --param k=v`,
 			"--params-json cannot be used with --param"},
-<<<<<<< HEAD
-
+		{"bind does not accept --param and --params-json",
+			`bind name --params-json '{}' --param k=v`,
+			"--params-json cannot be used with --param"},
 		{"completion no shell specified", "completion", "Shell not specified"},
 		{"completion too many args", "completion arg0 arg1", "Too many arguments. Expected only the shell type"},
 		{"completion unsupported shell", "completion unsupportedShell", "Unsupported shell type \"unsupportedShell\""},
-=======
-		{"bind does not accept --param and --params-json",
-			`bind name --params-json '{}' --param k=v`,
-			"--params-json cannot be used with --param"},
->>>>>>> de4a69bd
 	}
 
 	for _, tc := range testcases {
