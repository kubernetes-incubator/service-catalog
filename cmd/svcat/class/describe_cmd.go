/*
Copyright 2018 The Kubernetes Authors.

Licensed under the Apache License, Version 2.0 (the "License");
you may not use this file except in compliance with the License.
You may obtain a copy of the License at

    http://www.apache.org/licenses/LICENSE-2.0

Unless required by applicable law or agreed to in writing, software
distributed under the License is distributed on an "AS IS" BASIS,
WITHOUT WARRANTIES OR CONDITIONS OF ANY KIND, either express or implied.
See the License for the specific language governing permissions and
limitations under the License.
*/

package class

import (
	"fmt"

	"github.com/kubernetes-incubator/service-catalog/cmd/svcat/command"
	"github.com/kubernetes-incubator/service-catalog/cmd/svcat/output"
	servicecatalog "github.com/kubernetes-incubator/service-catalog/pkg/svcat/service-catalog"
	"github.com/spf13/cobra"
)

type describeCmd struct {
	*command.Context
	lookupByUUID bool
	uuid         string
	name         string
}

// NewDescribeCmd builds a "svcat describe class" command
func NewDescribeCmd(cxt *command.Context) *cobra.Command {
	describeCmd := &describeCmd{Context: cxt}
	cmd := &cobra.Command{
		Use:     "class NAME",
		Aliases: []string{"classes", "cl"},
		Short:   "Show details of a specific class",
		Example: command.NormalizeExamples(`
  svcat describe class mysqldb
  svcat describe class -uuid 997b8372-8dac-40ac-ae65-758b4a5075a5
`),
		PreRunE: command.PreRunE(describeCmd),
		RunE:    command.RunE(describeCmd),
	}
	cmd.Flags().BoolVarP(
		&describeCmd.lookupByUUID,
		"uuid",
		"u",
		false,
		"Whether or not to get the class by UUID (the default is by name)",
	)
	return cmd
}

func (c *describeCmd) Validate(args []string) error {
	if len(args) == 0 {
		return fmt.Errorf("a class name or uuid is required")
	}

	if c.lookupByUUID {
		c.uuid = args[0]
	} else {
		c.name = args[0]
	}

	return nil
}

func (c *describeCmd) Run() error {
	return c.describe()
}

func (c *describeCmd) describe() error {
	var class servicecatalog.Class
	var err error
	if c.lookupByUUID {
		class, err = c.App.RetrieveClassByID(c.uuid)
	} else {
		class, err = c.App.RetrieveClassByName(c.name, servicecatalog.ScopeOptions{
			Scope: servicecatalog.ClusterScope,
		})
	}
	if err != nil {
		return err
	}

	output.WriteClassDetails(c.Output, class)

<<<<<<< HEAD
	opts := servicecatalog.ScopeOptions{Scope: servicecatalog.AllScope}
	plans, err := c.App.RetrievePlans(class.Name, opts)
=======
	plans, err := c.App.RetrievePlans(servicecatalog.RetrievePlanOptions{
		Scope:   servicecatalog.AllScope,
		ClassID: class.GetName(),
	})
>>>>>>> 1fcbbbed
	if err != nil {
		return err
	}
	output.WriteAssociatedPlans(c.Output, plans)

	return nil
}<|MERGE_RESOLUTION|>--- conflicted
+++ resolved
@@ -90,15 +90,8 @@
 
 	output.WriteClassDetails(c.Output, class)
 
-<<<<<<< HEAD
 	opts := servicecatalog.ScopeOptions{Scope: servicecatalog.AllScope}
 	plans, err := c.App.RetrievePlans(class.Name, opts)
-=======
-	plans, err := c.App.RetrievePlans(servicecatalog.RetrievePlanOptions{
-		Scope:   servicecatalog.AllScope,
-		ClassID: class.GetName(),
-	})
->>>>>>> 1fcbbbed
 	if err != nil {
 		return err
 	}
