--- conflicted
+++ resolved
@@ -21,11 +21,6 @@
 	"github.com/kubernetes-incubator/service-catalog/cmd/svcat/output"
 	"github.com/kubernetes-incubator/service-catalog/pkg/apis/servicecatalog/v1beta1"
 	"github.com/kubernetes-incubator/service-catalog/pkg/svcat/service-catalog"
-<<<<<<< HEAD
-	"github.com/spf13/cobra"
-	"github.com/kubernetes-incubator/service-catalog/pkg/svcat/service-catalog"
-=======
->>>>>>> a0733b87
 	"github.com/spf13/cobra"
 	"github.com/kubernetes-incubator/service-catalog/pkg/svcat/service-catalog"
 	"github.com/spf13/cobra"
@@ -56,11 +51,7 @@
   svcat get classes
   svcat get class mysqldb
   svcat get class --uuid 997b8372-8dac-40ac-ae65-758b4a5075a5
-<<<<<<< HEAD
-  svcat get classes --broker
-=======
   svcat get classes --broker 
->>>>>>> a0733b87
 `),
 		PreRunE: command.PreRunE(getCmd),
 		RunE:    command.RunE(getCmd),
@@ -77,11 +68,7 @@
 		"broker",
 		"b",
 		"",
-<<<<<<< HEAD
-		"Filters the class's by a broker name.",
-=======
 		"Filters the classes by a broker name.",
->>>>>>> a0733b87
 	)
 	command.AddOutputFlags(cmd.Flags())
 	return cmd
@@ -97,11 +84,7 @@
 	}
 	// Just for now while I get PR reviewed
 	if c.uuid != "" && c.broker != "" {
-<<<<<<< HEAD
-		return nil
-=======
 		return fmt.Errorf("currently not supported")
->>>>>>> a0733b87
 	}
 
 	return nil
