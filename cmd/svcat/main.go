--- conflicted
+++ resolved
@@ -76,21 +76,17 @@
 			// Initialize flags from environment variables
 			bindViperToCobra(cxt.Viper, cmd)
 
-<<<<<<< HEAD
 			// Initialize the context if not already configured (by tests)
 			if cxt.App == nil {
-				app, err := svcat.NewApp(opts.KubeConfig, opts.KubeContext)
+				cl, ns, err := getServiceCatalogClient(opts.KubeConfig, opts.KubeContext)
 				if err != nil {
 					return err
 				}
-=======
-			_, cl, err := getKubeClient(opts.KubeConfig, opts.KubeContext)
-			if err != nil {
-				return err
-			}
-			app, err := svcat.NewApp(cl)
-			cxt.App = app
->>>>>>> 51c11bf5
+
+				app, err := svcat.NewApp(cl, ns)
+				if err != nil {
+					return err
+				}
 
 				cxt.App = app
 			}
@@ -194,28 +190,24 @@
 	})
 }
 
-// configForContext creates a Kubernetes REST client configuration for a given kubeconfig context.
-func configForContext(kubeConfig, kubeContext string) (*rest.Config, error) {
-	config, err := kube.GetConfig(kubeContext, kubeConfig).ClientConfig()
+// getServiceCatalogClient creates a Service Catalog config and client for a given kubeconfig context.
+func getServiceCatalogClient(kubeConfig, kubeContext string) (client *clientset.Clientset, namespaces string, err error) {
+	var restConfig *rest.Config
+	var currentNamespace string
+	if plugin.IsPlugin() {
+		restConfig, err = pluginutils.InitConfig()
+	} else {
+		config := kube.GetConfig(kubeContext, kubeConfig)
+		currentNamespace, _, err = config.Namespace()
+		if err != nil {
+			return nil, "", fmt.Errorf("could not determine the namespace for the current context %q: %s", kubeContext, err)
+		}
+		restConfig, err = config.ClientConfig()
+	}
 	if err != nil {
-		return nil, fmt.Errorf("could not get Kubernetes config for context %q: %s", kubeContext, err)
-	}
-	return config, nil
-}
-
-// getKubeClient creates a Kubernetes config and client for a given kubeconfig context.
-func getKubeClient(kubeConfig, kubeContext string) (*rest.Config, *clientset.Clientset, error) {
-	var config *rest.Config
-	var err error
-	if plugin.IsPlugin() {
-		config, err = pluginutils.InitConfig()
-	} else {
-		config, err = configForContext(kubeConfig, kubeContext)
-	}
-	if err != nil {
-		return nil, nil, fmt.Errorf("could not load Kubernetes configuration (%s)", err)
-	}
-
-	client, err := clientset.NewForConfig(config)
-	return nil, client, err
+		return nil, "", fmt.Errorf("could not get Kubernetes config for context %q: %s", kubeContext, err)
+	}
+
+	client, err = clientset.NewForConfig(restConfig)
+	return client, currentNamespace, err
 }