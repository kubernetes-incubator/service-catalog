/*
Copyright 2017 The Kubernetes Authors.

Licensed under the Apache License, Version 2.0 (the "License");
you may not use this file except in compliance with the License.
You may obtain a copy of the License at

    http://www.apache.org/licenses/LICENSE-2.0

Unless required by applicable law or agreed to in writing, software
distributed under the License is distributed on an "AS IS" BASIS,
WITHOUT WARRANTIES OR CONDITIONS OF ANY KIND, either express or implied.
See the License for the specific language governing permissions and
limitations under the License.
*/

package pretty

import (
	"testing"
)

func TestPrettyContextBuilderKind(t *testing.T) {
	pcb := ContextBuilder{}

	pcb.SetKind(ServiceInstance)

	e := "ServiceInstance"
	g := pcb.String()
	if g != e {
		t.Fatalf("Unexpected value of ContextBuilder String; expected %v, got %v", e, g)
	}
}

func TestPrettyContextBuilderNamespace(t *testing.T) {
	pcb := ContextBuilder{}

	pcb.SetNamespace("Namespace")

	e := `"Namespace"`
	g := pcb.String()
	if g != e {
		t.Fatalf("Unexpected value of ContextBuilder String; expected %v, got %v", e, g)
	}
}

func TestPrettyContextBuilderName(t *testing.T) {
	pcb := ContextBuilder{}

	pcb.SetName("Name")

	e := `"Name"`
	g := pcb.String()
	if g != e {
		t.Fatalf("Unexpected value of ContextBuilder String; expected %v, got %v", e, g)
	}
}

func TestPrettyContextBuilderKindAndNamespace(t *testing.T) {
	pcb := ContextBuilder{}

	pcb.SetKind(ServiceInstance).SetNamespace("Namespace")

	e := `ServiceInstance "Namespace"`
	g := pcb.String()
	if g != e {
		t.Fatalf("Unexpected value of ContextBuilder String; expected %v, got %v", e, g)
	}
}

func TestPrettyContextBuilderKindAndName(t *testing.T) {
	pcb := ContextBuilder{}

	pcb.SetKind(ServiceInstance).SetName("Name")

	e := `ServiceInstance "Name"`
	g := pcb.String()
	if g != e {
		t.Fatalf("Unexpected value of ContextBuilder String; expected %v, got %v", e, g)
	}
}

func TestPrettyContextBuilderKindNamespaceName(t *testing.T) {
	pcb := ContextBuilder{}

	pcb.SetKind(ServiceInstance).SetNamespace("Namespace").SetName("Name")

	e := `ServiceInstance "Namespace/Name"`
	g := pcb.String()
	if g != e {
		t.Fatalf("Unexpected value of ContextBuilder String; expected %v, got %v", e, g)
	}
}

func TestPrettyContextBuilderKindNamespaceNameNew(t *testing.T) {
	pcb := NewContextBuilder(ServiceInstance, "Namespace", "Name", "")

	e := `ServiceInstance "Namespace/Name"`
	g := pcb.String()
	if g != e {
		t.Fatalf("Unexpected value of ContextBuilder String; expected %v, got %v", e, g)
	}
}

func TestPrettyContextBuilderMessage(t *testing.T) {
	pcb := ContextBuilder{}

	e := `Msg`
	g := pcb.Message("Msg")
	if g != e {
		t.Fatalf("Unexpected value of ContextBuilder String; expected %v, got %v", e, g)
	}
}

func TestPrettyContextBuilderContextAndMessage(t *testing.T) {
	pcb := ContextBuilder{}

	pcb.SetKind(ServiceInstance).SetNamespace("Namespace").SetName("Name")

	e := `ServiceInstance "Namespace/Name": Msg`
	g := pcb.Message("Msg")
	if g != e {
		t.Fatalf("Unexpected value of ContextBuilder String; expected %v, got %v", e, g)
	}
}

func TestPrettyContextBuilderMessagef(t *testing.T) {
	pcb := ContextBuilder{}

	e := `This was built.`
	g := pcb.Messagef("This %s built.", "was")
	if g != e {
		t.Fatalf("Unexpected value of ContextBuilder String; expected %v, got %v", e, g)
	}
}

func TestPrettyContextBuilderMessagefMany(t *testing.T) {
	pcb := ContextBuilder{}

	e := `One 2 three 4 "five" 6`
	g := pcb.Messagef("%s %d %s %v %q %d", "One", 2, "three", 4, "five", 6)
	if g != e {
		t.Fatalf("Unexpected value of ContextBuilder String; expected %v, got %v", e, g)
	}
}

func TestPrettyContextBuilderContextMessagefAndContext(t *testing.T) {
	pcb := ContextBuilder{}

	pcb.SetKind(ServiceInstance).SetNamespace("Namespace").SetName("Name")

	e := `ServiceInstance "Namespace/Name": This was the message: Msg`
	g := pcb.Messagef("This was the message: %s", "Msg")
	if g != e {
		t.Fatalf("Unexpected value of ContextBuilder String; expected %v, got %v", e, g)
	}
}

<<<<<<< HEAD
func TestPrettyContextBuilderMessagefAndResourceVersion(t *testing.T) {
	pcb := ContextBuilder{ResourceVersion: "877"}

	e := ` v877`
	g := pcb.String()
	if g != e {
		t.Fatalf("Unexpected value of ContextBuilder String; expected %v, got %v", e, g)
	}
}
=======
<<<<<<< HEAD
func TestPrettyContextBuilderNamespaceNameAndResourceVersion(t *testing.T) {
	pcb := NewContextBuilder(ServiceInstance, "Namespace", "Name", "877")
	e := `ServiceInstance "Namespace/Name" v877`
	g := pcb.String()

=======
func TestPrettyContextBuilderMessagefAndResourceVersion(t *testing.T) {
	pcb := ContextBuilder{ResourceVersion: "877"}

	e := ` v877`
	g := pcb.String()
>>>>>>> add a test for ResourceVersion, use back-ticks instead of "\""
	if g != e {
		t.Fatalf("Unexpected value of ContextBuilder String; expected %v, got %v", e, g)
	}
}
<<<<<<< HEAD

var bResult string

func BenchmarkPCB(b *testing.B) {
	pcb := NewContextBuilder(ServiceInstance, "Namespace", "Name", "877")

	b.ResetTimer()
	var s string
	for i := 0; i <= b.N; i++ {
		s = pcb.String()
	}

	bResult = s
}
=======
>>>>>>> add a test for ResourceVersion, use back-ticks instead of "\""
>>>>>>> eecca21a
<|MERGE_RESOLUTION|>--- conflicted
+++ resolved
@@ -1,12 +1,9 @@
 /*
 Copyright 2017 The Kubernetes Authors.
-
 Licensed under the Apache License, Version 2.0 (the "License");
 you may not use this file except in compliance with the License.
 You may obtain a copy of the License at
-
     http://www.apache.org/licenses/LICENSE-2.0
-
 Unless required by applicable law or agreed to in writing, software
 distributed under the License is distributed on an "AS IS" BASIS,
 WITHOUT WARRANTIES OR CONDITIONS OF ANY KIND, either express or implied.
@@ -156,35 +153,15 @@
 	}
 }
 
-<<<<<<< HEAD
-func TestPrettyContextBuilderMessagefAndResourceVersion(t *testing.T) {
-	pcb := ContextBuilder{ResourceVersion: "877"}
-
-	e := ` v877`
-	g := pcb.String()
-	if g != e {
-		t.Fatalf("Unexpected value of ContextBuilder String; expected %v, got %v", e, g)
-	}
-}
-=======
-<<<<<<< HEAD
 func TestPrettyContextBuilderNamespaceNameAndResourceVersion(t *testing.T) {
 	pcb := NewContextBuilder(ServiceInstance, "Namespace", "Name", "877")
 	e := `ServiceInstance "Namespace/Name" v877`
 	g := pcb.String()
 
-=======
-func TestPrettyContextBuilderMessagefAndResourceVersion(t *testing.T) {
-	pcb := ContextBuilder{ResourceVersion: "877"}
-
-	e := ` v877`
-	g := pcb.String()
->>>>>>> add a test for ResourceVersion, use back-ticks instead of "\""
 	if g != e {
 		t.Fatalf("Unexpected value of ContextBuilder String; expected %v, got %v", e, g)
 	}
 }
-<<<<<<< HEAD
 
 var bResult string
 
@@ -198,7 +175,4 @@
 	}
 
 	bResult = s
-}
-=======
->>>>>>> add a test for ResourceVersion, use back-ticks instead of "\""
->>>>>>> eecca21a
+}