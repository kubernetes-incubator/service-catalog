/*
Copyright 2018 The Kubernetes Authors.

Licensed under the Apache License, Version 2.0 (the "License");
you may not use this file except in compliance with the License.
You may obtain a copy of the License at

    http://www.apache.org/licenses/LICENSE-2.0

Unless required by applicable law or agreed to in writing, software
distributed under the License is distributed on an "AS IS" BASIS,
WITHOUT WARRANTIES OR CONDITIONS OF ANY KIND, either express or implied.
See the License for the specific language governing permissions and
limitations under the License.
*/

package servicecatalog

import (
	"fmt"

	"github.com/kubernetes-incubator/service-catalog/pkg/apis/servicecatalog/v1beta1"
	"k8s.io/apimachinery/pkg/apis/meta/v1"
	"k8s.io/apimachinery/pkg/fields"
)

const (
	// FieldExternalPlanName is the jsonpath to a plan's external name.
	FieldExternalPlanName = "spec.externalName"

	// FieldServiceClassRef is the jsonpath to a plan's associated class name.
	FieldServiceClassRef = "spec.clusterServiceClassRef.name"

)

// RetrievePlans lists all plans defined in the cluster.qqq
func (sdk *SDK) RetrievePlans(opts *FilterOptions) ([]v1beta1.ClusterServicePlan, error) {
	plans, err := sdk.ServiceCatalog().ClusterServicePlans().List(v1.ListOptions{})
	if err != nil {
		return nil, fmt.Errorf("unable to list plans (%s)", err)
	}
<<<<<<< HEAD
=======
<<<<<<< HEAD
=======
<<<<<<< HEAD
>>>>>>> 49d75943cfbb9cdc69ec2acc9cc69ae428412107
>>>>>>> 1e6cc9c2
	if opts != nil && (opts.ClassID != "" || opts.Broker != "") {
		plansFiltered := make([]v1beta1.ClusterServicePlan, 0)
		for _, p := range plans.Items {
			if p.Spec.ClusterServiceBrokerName == opts.Broker || p.Spec.ClusterServiceClassRef.Name == opts.ClassID {
<<<<<<< HEAD
=======
<<<<<<< HEAD
=======
=======
	if opts != nil && (opts.ClassID != "" || opts.Broker != ""){
		plansFiltered := make([]v1beta1.ClusterServicePlan, 0)
		for _, p := range plans.Items {
			if p.Spec.ClusterServiceBrokerName == opts.Broker || p.Spec.ClusterServiceClassRef.Name == opts.ClassID{
>>>>>>> 8580a0eafa2032b75dcfcab9345c9d6bfefd05b8
>>>>>>> 49d75943cfbb9cdc69ec2acc9cc69ae428412107
>>>>>>> 1e6cc9c2
				plansFiltered = append(plansFiltered, p)
			}
		}
		return plansFiltered, nil
	}
	return plans.Items, nil
}

// RetrievePlanByName gets a plan by its external name.
func (sdk *SDK) RetrievePlanByName(name string) (*v1beta1.ClusterServicePlan, error) {
	opts := v1.ListOptions{
		FieldSelector: fields.OneTermEqualSelector(FieldExternalPlanName, name).String(),
	}
	searchResults, err := sdk.ServiceCatalog().ClusterServicePlans().List(opts)
	if err != nil {
		return nil, fmt.Errorf("unable to search plans by name '%s', (%s)", name, err)
	}
	if len(searchResults.Items) == 0 {
		return nil, fmt.Errorf("plan not found '%s'", name)
	}
	if len(searchResults.Items) > 1 {
		return nil, fmt.Errorf("more than one matching plan found for '%s'", name)
	}
	return &searchResults.Items[0], nil
}

// RetrievePlanByID gets a plan by its UUID.
func (sdk *SDK) RetrievePlanByID(uuid string) (*v1beta1.ClusterServicePlan, error) {
	plan, err := sdk.ServiceCatalog().ClusterServicePlans().Get(uuid, v1.GetOptions{})
	if err != nil {
		return nil, fmt.Errorf("unable to get plan by uuid '%s' (%s)", uuid, err)
	}
	return plan, nil
}

// RetrievePlansByClass retrieves all plans for a class.
func (sdk *SDK) RetrievePlansByClass(class *v1beta1.ClusterServiceClass,
) ([]v1beta1.ClusterServicePlan, error) {
	planOpts := v1.ListOptions{
		FieldSelector: fields.OneTermEqualSelector(FieldServiceClassRef, class.Name).String(),
	}
	plans, err := sdk.ServiceCatalog().ClusterServicePlans().List(planOpts)
	if err != nil {
		return nil, fmt.Errorf("unable to list plans (%s)", err)
	}

	return plans.Items, nil
}

// RetrievePlanByClassAndPlanNames gets a plan by its class/plan name combination.
func (sdk *SDK) RetrievePlanByClassAndPlanNames(className, planName string,
) (*v1beta1.ClusterServicePlan, error) {
	class, err := sdk.RetrieveClassByName(className)
	if err != nil {
		return nil, err
	}

	planOpts := v1.ListOptions{
		FieldSelector: fields.AndSelectors(
			fields.OneTermEqualSelector(FieldServiceClassRef, class.Name),
			fields.OneTermEqualSelector(FieldExternalPlanName, planName),
		).String(),
	}
	searchResults, err := sdk.ServiceCatalog().ClusterServicePlans().List(planOpts)
	if err != nil {
		return nil, fmt.Errorf("unable to search plans by class/plan name '%s/%s' (%s)", className, planName, err)
	}
	if len(searchResults.Items) == 0 {
		return nil, fmt.Errorf("plan not found '%s/%s'", className, planName)
	}
	if len(searchResults.Items) > 1 {
		// Note: Should never occur, as class/plan name combo must be unique
		return nil, fmt.Errorf("more than one matching plan found for '%s/%s'", className, planName)
	}
	return &searchResults.Items[0], nil
}<|MERGE_RESOLUTION|>--- conflicted
+++ resolved
@@ -39,29 +39,10 @@
 	if err != nil {
 		return nil, fmt.Errorf("unable to list plans (%s)", err)
 	}
-<<<<<<< HEAD
-=======
-<<<<<<< HEAD
-=======
-<<<<<<< HEAD
->>>>>>> 49d75943cfbb9cdc69ec2acc9cc69ae428412107
->>>>>>> 1e6cc9c2
 	if opts != nil && (opts.ClassID != "" || opts.Broker != "") {
 		plansFiltered := make([]v1beta1.ClusterServicePlan, 0)
 		for _, p := range plans.Items {
 			if p.Spec.ClusterServiceBrokerName == opts.Broker || p.Spec.ClusterServiceClassRef.Name == opts.ClassID {
-<<<<<<< HEAD
-=======
-<<<<<<< HEAD
-=======
-=======
-	if opts != nil && (opts.ClassID != "" || opts.Broker != ""){
-		plansFiltered := make([]v1beta1.ClusterServicePlan, 0)
-		for _, p := range plans.Items {
-			if p.Spec.ClusterServiceBrokerName == opts.Broker || p.Spec.ClusterServiceClassRef.Name == opts.ClassID{
->>>>>>> 8580a0eafa2032b75dcfcab9345c9d6bfefd05b8
->>>>>>> 49d75943cfbb9cdc69ec2acc9cc69ae428412107
->>>>>>> 1e6cc9c2
 				plansFiltered = append(plansFiltered, p)
 			}
 		}
