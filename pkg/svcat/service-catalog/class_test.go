--- conflicted
+++ resolved
@@ -54,13 +54,8 @@
 	})
 
 	Describe("RetrieveClasses", func() {
-<<<<<<< HEAD
-		It("Calls the generated v1beta1 List method", func() {
-			classes, err := sdk.RetrieveClasses(&FilterOptions{})
-=======
 		It("Calls the generated v1beta1 List methods", func() {
-			classes, err := sdk.RetrieveClasses(ScopeOptions{Scope: AllScope})
->>>>>>> 7e4c88e3
+      classes, err := sdk.RetrieveClasses(ScopeOptions{Scope: AllScope}, &FilterOptions{})
 
 			Expect(err).NotTo(HaveOccurred())
 			Expect(classes).Should(ConsistOf(csc, csc2, sc, sc2))
@@ -95,11 +90,8 @@
 				ServiceCatalogClient: badClient,
 			}
 
-<<<<<<< HEAD
 			_, err := sdk.RetrieveClasses(&FilterOptions{})
-=======
 			_, err := sdk.RetrieveClasses(ScopeOptions{Scope: AllScope})
->>>>>>> 7e4c88e3
 
 			Expect(err).To(HaveOccurred())
 			Expect(err.Error()).Should(ContainSubstring(errorMessage))
