/*
Copyright 2018 The Kubernetes Authors.

Licensed under the Apache License, Version 2.0 (the "License");
you may not use this file except in compliance with the License.
You may obtain a copy of the License at

    http://www.apache.org/licenses/LICENSE-2.0

Unless required by applicable law or agreed to in writing, software
distributed under the License is distributed on an "AS IS" BASIS,
WITHOUT WARRANTIES OR CONDITIONS OF ANY KIND, either express or implied.
See the License for the specific language governing permissions and
limitations under the License.
*/

package servicecatalog

import (
	"fmt"
	"math"
	"strings"
	"sync"
	"time"

	"github.com/hashicorp/go-multierror"
	"github.com/kubernetes-incubator/service-catalog/pkg/apis/servicecatalog/v1beta1"
	"github.com/pkg/errors"
	"k8s.io/apimachinery/pkg/apis/meta/v1"
	"k8s.io/apimachinery/pkg/types"
	"k8s.io/apimachinery/pkg/util/wait"
)

// RetrieveBindings lists all bindings in a namespace.
func (sdk *SDK) RetrieveBindings(ns string) (*v1beta1.ServiceBindingList, error) {
	bindings, err := sdk.ServiceCatalog().ServiceBindings(ns).List(v1.ListOptions{})
	if err != nil {
		return nil, errors.Wrapf(err, "unable to list bindings in %s", ns)
	}

	return bindings, nil
}

// RetrieveBinding gets a binding by its name.
func (sdk *SDK) RetrieveBinding(ns, name string) (*v1beta1.ServiceBinding, error) {
	binding, err := sdk.ServiceCatalog().ServiceBindings(ns).Get(name, v1.GetOptions{})
	if err != nil {
		return nil, errors.Wrapf(err, "unable to get binding '%s.%s'", ns, name)
	}
	return binding, nil
}

// RetrieveBindingsByInstance gets all child bindings for an instance.
func (sdk *SDK) RetrieveBindingsByInstance(instance *v1beta1.ServiceInstance,
) ([]v1beta1.ServiceBinding, error) {
	// Not using a filtered list operation because it's not supported yet.
	results, err := sdk.ServiceCatalog().ServiceBindings(instance.Namespace).List(v1.ListOptions{})
	if err != nil {
		return nil, errors.Wrap(err, "unable to search bindings")
	}

	var bindings []v1beta1.ServiceBinding
	for _, binding := range results.Items {
		if binding.Spec.ServiceInstanceRef.Name == instance.Name {
			bindings = append(bindings, binding)
		}
	}

	return bindings, nil
}

// Bind an instance to a secret.
func (sdk *SDK) Bind(namespace, bindingName, externalID, instanceName, secretName string,
	params interface{}, secrets map[string]string) (*v1beta1.ServiceBinding, error) {

	// Manually defaulting the name of the binding
	// I'm not doing the same for the secret since the API handles defaulting that value.
	if bindingName == "" {
		bindingName = instanceName
	}

	request := &v1beta1.ServiceBinding{
		ObjectMeta: v1.ObjectMeta{
			Name:      bindingName,
			Namespace: namespace,
		},
		Spec: v1beta1.ServiceBindingSpec{
			ExternalID: externalID,
			ServiceInstanceRef: v1beta1.LocalObjectReference{
				Name: instanceName,
			},
			SecretName:     secretName,
			Parameters:     BuildParameters(params),
			ParametersFrom: BuildParametersFrom(secrets),
		},
	}

	result, err := sdk.ServiceCatalog().ServiceBindings(namespace).Create(request)
	if err != nil {
		return nil, errors.Wrap(err, "bind request failed")
	}

	return result, nil
}

// Unbind deletes all bindings associated to an instance.
<<<<<<< HEAD
func (sdk *SDK) Unbind(ns, instanceName string) ([]v1beta1.ServiceBinding, error) {
	instance, err := sdk.RetrieveInstance(ns, instanceName, "", "")
=======
func (sdk *SDK) Unbind(ns, instanceName string) ([]types.NamespacedName, error) {
	instance, err := sdk.RetrieveInstance(ns, instanceName)
>>>>>>> 42d4fe72
	if err != nil {
		return nil, err
	}
	bindings, err := sdk.RetrieveBindingsByInstance(instance)
	if err != nil {
		return nil, err
	}

	namespacedNames := []types.NamespacedName{}
	for _, b := range bindings {
		namespacedNames = append(namespacedNames, types.NamespacedName{b.Namespace, b.Name})
	}
	return sdk.DeleteBindings(namespacedNames)
}

// DeleteBindings deletes bindings by name.
func (sdk *SDK) DeleteBindings(bindings []types.NamespacedName) ([]types.NamespacedName, error) {
	var g sync.WaitGroup
	errs := make(chan error, len(bindings))
	deletedBindings := make(chan types.NamespacedName, len(bindings))
	for _, binding := range bindings {
		g.Add(1)
		go func(binding types.NamespacedName) {
			defer g.Done()
			err := sdk.DeleteBinding(binding.Namespace, binding.Name)
			if err == nil {
				deletedBindings <- binding
			}
			errs <- err
		}(binding)
	}

	g.Wait()
	close(errs)
	close(deletedBindings)

	// Collect any errors that occurred into a single formatted error
	bindErr := &multierror.Error{
		ErrorFormat: func(errors []error) string {
			return joinErrors("error:", errors, "\n  ")
		},
	}
	for err := range errs {
		bindErr = multierror.Append(bindErr, err)
	}

	//Range over the deleted bindings to build a slice to return
	deleted := []types.NamespacedName(nil)
	for b := range deletedBindings {
		deleted = append(deleted, b)
	}
	return deleted, bindErr.ErrorOrNil()
}

// DeleteBinding by name.
func (sdk *SDK) DeleteBinding(ns, bindingName string) error {
	err := sdk.ServiceCatalog().ServiceBindings(ns).Delete(bindingName, &v1.DeleteOptions{})
	if err != nil {
		return errors.Wrapf(err, "remove binding %s/%s failed", ns, bindingName)
	}
	return nil
}

func joinErrors(groupMsg string, errors []error, sep string, a ...interface{}) string {
	if len(errors) == 0 {
		return ""
	}

	msgs := make([]string, 0, len(errors)+1)
	msgs = append(msgs, fmt.Sprintf(groupMsg, a...))
	for _, err := range errors {
		msgs = append(msgs, err.Error())
	}

	return strings.Join(msgs, sep)
}

// BindingParentHierarchy retrieves all ancestor resources of a binding.
func (sdk *SDK) BindingParentHierarchy(binding *v1beta1.ServiceBinding,
) (*v1beta1.ServiceInstance, *v1beta1.ClusterServiceClass, *v1beta1.ClusterServicePlan, *v1beta1.ClusterServiceBroker, error) {
	instance, err := sdk.RetrieveInstanceByBinding(binding)
	if err != nil {
		return nil, nil, nil, nil, err
	}

	class, plan, err := sdk.InstanceToServiceClassAndPlan(instance)
	if err != nil {
		return nil, nil, nil, nil, err
	}

	broker, err := sdk.RetrieveBrokerByClass(class)
	if err != nil {
		return nil, nil, nil, nil, err
	}

	return instance, class, plan, broker, nil
}

// GetBindingStatusCondition returns the last condition on a binding status.
// When no conditions exist, an empty condition is returned.
func GetBindingStatusCondition(status v1beta1.ServiceBindingStatus) v1beta1.ServiceBindingCondition {
	if len(status.Conditions) > 0 {
		return status.Conditions[len(status.Conditions)-1]
	}
	return v1beta1.ServiceBindingCondition{}
}

// WaitForBinding waits for the instance to complete the current operation (or fail).
func (sdk *SDK) WaitForBinding(ns, name string, interval time.Duration, timeout *time.Duration) (binding *v1beta1.ServiceBinding, err error) {
	if timeout == nil {
		notimeout := time.Duration(math.MaxInt64)
		timeout = &notimeout
	}

	err = wait.PollImmediate(interval, *timeout,
		func() (bool, error) {
			binding, err = sdk.RetrieveBinding(ns, name)
			if err != nil {
				return true, err
			}

			if len(binding.Status.Conditions) == 0 {
				return false, nil
			}

			isDone := (sdk.IsBindingReady(binding) || sdk.IsBindingFailed(binding)) && !binding.Status.AsyncOpInProgress
			return isDone, nil
		},
	)

	return binding, err
}

// IsBindingReady returns if the instance is in the Ready status.
func (sdk *SDK) IsBindingReady(binding *v1beta1.ServiceBinding) bool {
	return sdk.BindingHasStatus(binding, v1beta1.ServiceBindingConditionReady)
}

// IsBindingFailed returns if the instance is in the Failed status.
func (sdk *SDK) IsBindingFailed(binding *v1beta1.ServiceBinding) bool {
	return sdk.BindingHasStatus(binding, v1beta1.ServiceBindingConditionFailed)
}

// BindingHasStatus returns if the instance is in the specified status.
func (sdk *SDK) BindingHasStatus(binding *v1beta1.ServiceBinding, status v1beta1.ServiceBindingConditionType) bool {
	if binding == nil {
		return false
	}

	for _, cond := range binding.Status.Conditions {
		if cond.Type == status &&
			cond.Status == v1beta1.ConditionTrue {
			return true
		}
	}

	return false
}<|MERGE_RESOLUTION|>--- conflicted
+++ resolved
@@ -104,13 +104,8 @@
 }
 
 // Unbind deletes all bindings associated to an instance.
-<<<<<<< HEAD
-func (sdk *SDK) Unbind(ns, instanceName string) ([]v1beta1.ServiceBinding, error) {
+func (sdk *SDK) Unbind(ns, instanceName string) ([]types.NamespacedName, error) {
 	instance, err := sdk.RetrieveInstance(ns, instanceName, "", "")
-=======
-func (sdk *SDK) Unbind(ns, instanceName string) ([]types.NamespacedName, error) {
-	instance, err := sdk.RetrieveInstance(ns, instanceName)
->>>>>>> 42d4fe72
 	if err != nil {
 		return nil, err
 	}
