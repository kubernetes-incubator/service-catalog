--- conflicted
+++ resolved
@@ -30,17 +30,7 @@
 }
 
 // NewApp creates an svcat application.
-<<<<<<< HEAD
-func NewApp(kubeConfig, kubeContext string) (*App, error) {
-	// Initialize a service catalog client
-	cl, ns, err := getServiceCatalogClient(kubeConfig, kubeContext)
-	if err != nil {
-		return nil, err
-	}
-
-=======
-func NewApp(cl *clientset.Clientset) (*App, error) {
->>>>>>> 51c11bf5
+func NewApp(cl *clientset.Clientset, ns string) (*App, error) {
 	app := &App{
 		SDK: &servicecatalog.SDK{
 			ServiceCatalogClient: cl,
@@ -49,25 +39,4 @@
 	}
 
 	return app, nil
-<<<<<<< HEAD
-}
-
-// getServiceCatalogClient creates a Service Catalog config and client for a given kubeconfig context.
-func getServiceCatalogClient(kubeConfig, kubeContext string) (client *clientset.Clientset, namespaces string, err error) {
-	config := kube.GetConfig(kubeContext, kubeConfig)
-
-	currentNamespace, _, err := config.Namespace()
-	if err != nil {
-		return nil, "", fmt.Errorf("could not determine the namespace for the current context %q: %s", kubeContext, err)
-	}
-
-	restConfig, err := config.ClientConfig()
-	if err != nil {
-		return nil, "", fmt.Errorf("could not get Kubernetes config for context %q: %s", kubeContext, err)
-	}
-
-	client, err = clientset.NewForConfig(restConfig)
-	return client, currentNamespace, err
-=======
->>>>>>> 51c11bf5
 }