--- conflicted
+++ resolved
@@ -1247,56 +1247,8 @@
 		glog.V(4).Info(pcb.Message(s))
 		c.recorder.Event(instance, corev1.EventTypeWarning, errorPollingLastOperationReason, s)
 
-<<<<<<< HEAD
 		if c.isReconciliationRetryDurationExceeded(instance) {
 			return c.reconciliationRetryDurationExceededFinishPollingServiceInstance(instance, mitigatingOrphan, provisioning, deleting)
-=======
-		if !time.Now().Before(instance.Status.OperationStartTime.Time.Add(c.reconciliationRetryDuration)) {
-			clone, err := api.Scheme.DeepCopy(instance)
-			if err != nil {
-				return err
-			}
-			toUpdate := clone.(*v1beta1.ServiceInstance)
-			s := "Stopping reconciliation retries because too much time has elapsed"
-			glog.Info(pcb.Message(s))
-			c.recorder.Event(instance, corev1.EventTypeWarning, errorReconciliationRetryTimeoutReason, s)
-
-			if mitigatingOrphan {
-				setServiceInstanceCondition(
-					toUpdate,
-					v1beta1.ServiceInstanceConditionReady,
-					v1beta1.ConditionUnknown,
-					errorOrphanMitigationFailedReason,
-					"Orphan mitigation failed: "+s)
-			} else if deleting || provisioning {
-				setServiceInstanceCondition(toUpdate,
-					v1beta1.ServiceInstanceConditionFailed,
-					v1beta1.ConditionTrue,
-					errorReconciliationRetryTimeoutReason,
-					s)
-			} else {
-				setServiceInstanceCondition(toUpdate,
-					v1beta1.ServiceInstanceConditionReady,
-					v1beta1.ConditionFalse,
-					errorReconciliationRetryTimeoutReason,
-					s)
-			}
-
-			if !provisioning {
-				clearServiceInstanceCurrentOperation(toUpdate)
-			} else {
-				c.setServiceInstanceStartOrphanMitigation(toUpdate)
-			}
-
-			if deleting {
-				toUpdate.Status.DeprovisionStatus = v1beta1.ServiceInstanceDeprovisionStatusFailed
-			}
-
-			if _, err := c.updateServiceInstanceStatus(toUpdate); err != nil {
-				return err
-			}
-			return c.finishPollingServiceInstance(instance)
->>>>>>> 48ecff13
 		}
 
 		return c.continuePollingServiceInstance(instance)
@@ -1611,19 +1563,11 @@
 	return false
 }
 
-<<<<<<< HEAD
 // reconciliationTimeExpiredFinishPollingServiceInstance marks the instance as
 // failed from time expired based on current state and then prepares the
 // instance for removal from reconciliation
 func (c *controller) reconciliationRetryDurationExceededFinishPollingServiceInstance(instance *v1beta1.ServiceInstance, mitigatingOrphan, provisioning, deleting bool) error {
 	pcb := pretty.NewContextBuilder(pretty.ServiceInstance, instance.Namespace, instance.Name)
-=======
-			if !provisioning {
-				clearServiceInstanceCurrentOperation(toUpdate)
-			} else {
-				c.setServiceInstanceStartOrphanMitigation(toUpdate)
-			}
->>>>>>> 48ecff13
 
 	clone, err := api.Scheme.DeepCopy(instance)
 	if err != nil {
@@ -1656,7 +1600,7 @@
 	}
 
 	if !provisioning {
-		c.clearServiceInstanceCurrentOperation(toUpdate)
+		clearServiceInstanceCurrentOperation(toUpdate)
 	} else {
 		c.setServiceInstanceStartOrphanMitigation(toUpdate)
 	}
