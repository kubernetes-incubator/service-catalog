/*
Copyright 2017 The Kubernetes Authors.

Licensed under the Apache License, Version 2.0 (the "License");
you may not use this file except in compliance with the License.
You may obtain a copy of the License at

    http://www.apache.org/licenses/LICENSE-2.0

Unless required by applicable law or agreed to in writing, software
distributed under the License is distributed on an "AS IS" BASIS,
WITHOUT WARRANTIES OR CONDITIONS OF ANY KIND, either express or implied.
See the License for the specific language governing permissions and
limitations under the License.
*/

package controller

import (
	"fmt"
	"net/http"
	"net/url"
	"time"

	"github.com/golang/glog"
	osb "github.com/pmorie/go-open-service-broker-client/v2"
	"k8s.io/apimachinery/pkg/runtime"
	utilfeature "k8s.io/apiserver/pkg/util/feature"

	"github.com/kubernetes-incubator/service-catalog/pkg/api"
	"github.com/kubernetes-incubator/service-catalog/pkg/apis/servicecatalog/v1beta1"
	scfeatures "github.com/kubernetes-incubator/service-catalog/pkg/features"
	corev1 "k8s.io/api/core/v1"
	"k8s.io/apimachinery/pkg/api/errors"
	metav1 "k8s.io/apimachinery/pkg/apis/meta/v1"
	"k8s.io/apimachinery/pkg/fields"
	"k8s.io/apimachinery/pkg/labels"
	"k8s.io/apimachinery/pkg/util/sets"
	"k8s.io/client-go/tools/cache"
)

<<<<<<< HEAD
var typeSI = "ServiceInstance"
=======
const (
	successDeprovisionReason     string = "DeprovisionedSuccessfully"
	successDeprovisionMessage    string = "The instance was deprovisioned successfully"
	successUpdateInstanceReason  string = "InstanceUpdatedSuccessfully"
	successUpdateInstanceMessage string = "The instance was updated successfully"
	successProvisionReason       string = "ProvisionedSuccessfully"
	successProvisionMessage      string = "The instance was provisioned successfully"

	errorWithParameters                        string = "ErrorWithParameters"
	errorProvisionCallFailedReason             string = "ProvisionCallFailed"
	errorErrorCallingProvisionReason           string = "ErrorCallingProvision"
	errorUpdateInstanceCallFailedReason        string = "UpdateInstanceCallFailed"
	errorErrorCallingUpdateInstanceReason      string = "ErrorCallingUpdateInstance"
	errorDeprovisionCalledReason               string = "DeprovisionCallFailed"
	errorDeprovisionBlockedByCredentialsReason string = "DeprovisionBlockedByExistingCredentials"
	errorPollingLastOperationReason            string = "ErrorPollingLastOperation"
	errorWithOriginatingIdentity               string = "Error with Originating Identity"
	errorWithOngoingAsyncOperation             string = "ErrorAsyncOperationInProgress"
	errorWithOngoingAsyncOperationMessage      string = "Another operation for this service instance is in progress. "
	errorNonexistentClusterServiceClassReason  string = "ReferencesNonexistentServiceClass"
	errorNonexistentClusterServiceClassMessage string = "ReferencesNonexistentServiceClass"
	errorNonexistentClusterServicePlanReason   string = "ReferencesNonexistentServicePlan"
	errorNonexistentClusterServiceBrokerReason string = "ReferencesNonexistentBroker"
	errorFindingNamespaceServiceInstanceReason string = "ErrorFindingNamespaceForInstance"

	asyncProvisioningReason         string = "Provisioning"
	asyncProvisioningMessage        string = "The instance is being provisioned asynchronously"
	asyncUpdatingInstanceReason     string = "UpdatingInstance"
	asyncUpdatingInstanceMessage    string = "The instance is being updated asynchronously"
	asyncDeprovisioningReason       string = "Deprovisioning"
	asyncDeprovisioningMessage      string = "The instance is being deprovisioned asynchronously"
	provisioningInFlightReason      string = "ProvisionRequestInFlight"
	provisioningInFlightMessage     string = "Provision request for ServiceInstance in-flight to Broker"
	instanceUpdatingInFlightReason  string = "UpdateInstanceRequestInFlight"
	instanceUpdatingInFlightMessage string = "Update request for ServiceInstance in-flight to Broker"
	deprovisioningInFlightReason    string = "DeprovisionRequestInFlight"
	deprovisioningInFlightMessage   string = "Deprovision request for ServiceInstance in-flight to Broker"

	successOrphanMitigationReason string = "OrphanMitigationSuccessful"
	errorOrphanMigitationReason   string = "OrphanMitigationFailed"
)
>>>>>>> 662bba80

// ServiceInstance handlers and control-loop

func (c *controller) instanceAdd(obj interface{}) {
	key, err := cache.DeletionHandlingMetaNamespaceKeyFunc(obj)
	if err != nil {
		glog.Errorf("Couldn't get key for object %+v: %v", obj, err)
		return
	}

	c.instanceQueue.Add(key)
}

func (c *controller) instanceUpdate(oldObj, newObj interface{}) {
	// Instances with ongoing asynchronous operations will be manually added
	// to the polling queue by the reconciler. They should be ignored here in
	// order to enforce polling rate-limiting.
	instance := newObj.(*v1beta1.ServiceInstance)
	if !instance.Status.AsyncOpInProgress {
		c.instanceAdd(newObj)
	}
}

func (c *controller) instanceDelete(obj interface{}) {
	instance, ok := obj.(*v1beta1.ServiceInstance)
	if instance == nil || !ok {
		return
	}

	glog.V(4).Infof(
		`%s "%s/%s": Received delete event; no further processing will occur`,
		typeSI, instance.Namespace, instance.Name,
	)
}

// Async operations on instances have a somewhat convoluted flow in order to
// ensure that only a single goroutine works on an instance at any given time.
// The flow is:
//
// 1.  When the controller wants to begin polling the state of an operation on
//     an instance, it calls its beginPollingServiceInstance method (or
//     calls continuePollingServiceInstance, an alias of that method)
// 2.  begin/continuePollingServiceInstance do a rate-limited add to the polling queue
// 3.  the pollingQueue calls requeueServiceInstanceForPoll, which adds the instance's
//     key to the instance work queue
// 4.  the worker servicing the instance polling queue forgets the instances key,
//     requiring the controller to call continuePollingServiceInstance if additional
//     work is needed.
// 5.  the instance work queue is the single work queue that actually services
//     instances by calling reconcileServiceInstance
// 6.  when an asynchronous operation is completed, the controller calls
//     finishPollingServiceInstance to forget the instance from the polling queue

// requeueServiceInstanceForPoll adds the given instance key to the controller's work
// queue for instances.  It is used to trigger polling for the status of an
// async operation on and instance and is called by the worker servicing the
// instance polling queue.  After requeueServiceInstanceForPoll exits, the worker
// forgets the key from the polling queue, so the controller must call
// continuePollingServiceInstance if the instance requires additional polling.
func (c *controller) requeueServiceInstanceForPoll(key string) error {
	c.instanceQueue.Add(key)

	return nil
}

// beginPollingServiceInstance does a rate-limited add of the key for the given
// instance to the controller's instance polling queue.
func (c *controller) beginPollingServiceInstance(instance *v1beta1.ServiceInstance) error {
	key, err := cache.DeletionHandlingMetaNamespaceKeyFunc(instance)
	if err != nil {
		glog.Errorf(
			`%s "%s/%s": Couldn't create a key for object %+v: %v`,
			typeSI, instance.Namespace, instance.Name, instance, err,
		)
		return fmt.Errorf("Couldn't create a key for object %+v: %v", instance, err)
	}

	c.pollingQueue.AddRateLimited(key)

	return nil
}

// continuePollingServiceInstance does a rate-limited add of the key for the given
// instance to the controller's instance polling queue.
func (c *controller) continuePollingServiceInstance(instance *v1beta1.ServiceInstance) error {
	return c.beginPollingServiceInstance(instance)
}

// finishPollingServiceInstance removes the instance's key from the controller's instance
// polling queue.
func (c *controller) finishPollingServiceInstance(instance *v1beta1.ServiceInstance) error {
	key, err := cache.DeletionHandlingMetaNamespaceKeyFunc(instance)
	if err != nil {
		glog.Errorf(
			`%s "%s/%s": Couldn't create a key for object %+v: %v`,
			typeSI, instance.Namespace, instance.Name, instance, err,
		)
		return fmt.Errorf(`Couldn't create a key for object %+v: %v`, instance, err)
	}

	c.pollingQueue.Forget(key)

	return nil
}

func (c *controller) reconcileServiceInstanceKey(key string) error {
	// For namespace-scoped resources, SplitMetaNamespaceKey splits the key
	// i.e. "namespace/name" into two separate strings
	namespace, name, err := cache.SplitMetaNamespaceKey(key)
	if err != nil {
		return err
	}
	instance, err := c.instanceLister.ServiceInstances(namespace).Get(name)
	if errors.IsNotFound(err) {
		glog.Infof(
			`%s "%s/%s": Not doing work for %v because it has been deleted`,
			typeSI, namespace, name, key,
		)
		return nil
	}
	if err != nil {
		glog.Errorf(
			`%s "%s/%s": Unable to retrieve %v from store: %v`,
			typeSI, instance.Namespace, instance.Name, key, err,
		)
		return err
	}

	return c.reconcileServiceInstance(instance)
}

// reconcileServiceInstanceDelete is responsible for handling any instance whose
// deletion timestamp is set.
func (c *controller) reconcileServiceInstanceDelete(instance *v1beta1.ServiceInstance) error {
	// nothing to do...
	if instance.DeletionTimestamp == nil && !instance.Status.OrphanMitigationInProgress {
		return nil
	}

	// Determine if any credentials exist for this instance.  We don't want to
	// delete the instance if there are any associated creds
	credentialsLister := c.bindingLister.ServiceBindings(instance.Namespace)

	selector := labels.NewSelector()
	credentialsList, err := credentialsLister.List(selector)
	if err != nil {
		return err
	}
	for _, credentials := range credentialsList {
		if instance.Name == credentials.Spec.ServiceInstanceRef.Name {

			// found credentials, block the deletion until they are removed
			clone, err := api.Scheme.DeepCopy(instance)
			if err != nil {
				return err
			}
			toUpdate := clone.(*v1beta1.ServiceInstance)

			s := "Delete instance blocked by existing ServiceBindings associated with this instance.  All credentials must be removed first"
			glog.Warningf(
				`%s "%s/%s": %s`,
				typeSI, instance.Namespace, instance.Name, s,
			)
			c.recorder.Event(instance, corev1.EventTypeWarning, errorDeprovisionBlockedByCredentialsReason, s)

			setServiceInstanceCondition(
				toUpdate,
				v1beta1.ServiceInstanceConditionReady,
				v1beta1.ConditionFalse,
				errorDeprovisionBlockedByCredentialsReason,
				"Delete instance failed. "+s)
			if _, err = c.updateServiceInstanceStatus(toUpdate); err != nil {
				return err
			}
			return nil
		}
	}

	finalizerToken := v1beta1.FinalizerServiceCatalog
	finalizers := sets.NewString(instance.Finalizers...)
	if !finalizers.Has(finalizerToken) {
		return nil
	}

	// If there is no op in progress, and the instance either was never
	// provisioned or was already deprovisioned due to orphan mitigation,
	// we can just clear the finalizer and delete. One possible  scenario
	// is if  the service class name referenced never existed.
	if !instance.Status.AsyncOpInProgress &&
		!instance.Status.OrphanMitigationInProgress &&
		(isServiceInstanceFailed(instance) || instance.Status.ReconciledGeneration == 0) {

		glog.V(5).Infof(
			`%s "%s/%s": Clearing catalog finalizer`,
			typeSI, instance.Namespace, instance.Name,
		)
		clone, err := api.Scheme.DeepCopy(instance)
		if err != nil {
			return err
		}
		toUpdate := clone.(*v1beta1.ServiceInstance)
		// Clear the finalizer
		finalizers.Delete(finalizerToken)
		toUpdate.Finalizers = finalizers.List()
		if _, err := c.updateServiceInstanceStatus(toUpdate); err != nil {
			return err
		}
		return nil
	}

	// All updates not having a DeletingTimestamp will have been handled above
	// and returned early. If we reach this point, we're dealing with an update
	// that's actually a soft delete-- i.e. we have some finalization to do.
	serviceClass, servicePlan, brokerName, brokerClient, err := c.getClusterServiceClassPlanAndClusterServiceBroker(instance)
	if err != nil {
		return err
	}

	// we will definitely update the instance's status - make a deep copy now
	// for use later in this method.
	clone, err := api.Scheme.DeepCopy(instance)
	if err != nil {
		return err
	}
	toUpdate := clone.(*v1beta1.ServiceInstance)

	request := &osb.DeprovisionRequest{
		InstanceID:        instance.Spec.ExternalID,
		ServiceID:         serviceClass.Spec.ExternalID,
		PlanID:            servicePlan.Spec.ExternalID,
		AcceptsIncomplete: true,
	}

	if utilfeature.DefaultFeatureGate.Enabled(scfeatures.OriginatingIdentity) {
		originatingIdentity, err := buildOriginatingIdentity(instance.Spec.UserInfo)
		if err != nil {
			s := fmt.Sprintf("Error building originating identity headers when deprovisioning: %v", err)
			glog.Warningf(
				`%s "%s/%s": %s`,
				typeSI, instance.Namespace, instance.Name, s,
			)
			c.recorder.Event(instance, corev1.EventTypeWarning, errorWithOriginatingIdentity, s)

			setServiceInstanceCondition(
				toUpdate,
				v1beta1.ServiceInstanceConditionReady,
				v1beta1.ConditionFalse,
				errorWithOriginatingIdentity,
				s,
			)
			if _, err := c.updateServiceInstanceStatus(toUpdate); err != nil {
				return err
			}

			return err
		}
		request.OriginatingIdentity = originatingIdentity
	}

	if instance.Status.OrphanMitigationInProgress && instance.Status.OperationStartTime == nil {
		now := metav1.Now()
		toUpdate.Status.OperationStartTime = &now
	}

	if toUpdate.Status.CurrentOperation == "" {
		toUpdate, err = c.recordStartOfServiceInstanceOperation(toUpdate, v1beta1.ServiceInstanceOperationDeprovision)
		if err != nil {
			// There has been an update to the instance. Start reconciliation
			// over with a fresh view of the instance.
			return err
		}
	}

	glog.V(4).Infof(
		`%s "%s/%s": Deprovisioning`,
		typeSI, instance.Namespace, instance.Name,
	)
	response, err := brokerClient.DeprovisionInstance(request)
	if err != nil {
		if httpErr, ok := osb.IsHTTPError(err); ok {
			s := fmt.Sprintf(
				"Deprovision call failed; received error response from broker: Status Code: %d, Error Message: %v, Description: %v",
				httpErr.StatusCode, httpErr.ErrorMessage, httpErr.Description,
			)
			glog.Warningf(
				`%s "%s/%s": %s`,
				typeSI, instance.Namespace, instance.Name, s,
			)
			c.recorder.Event(instance, corev1.EventTypeWarning, errorDeprovisionCalledReason, s)

			setServiceInstanceCondition(
				toUpdate,
				v1beta1.ServiceInstanceConditionReady,
				v1beta1.ConditionUnknown,
				errorDeprovisionCalledReason,
				"Deprovision call failed. "+s)

			if !instance.Status.OrphanMitigationInProgress {
				// Do not overwrite 'Failed' message if deprovisioning due to orphan
				// mitigation in order to prevent loss of original reason for the
				// orphan.
				setServiceInstanceCondition(
					toUpdate,
					v1beta1.ServiceInstanceConditionFailed,
					v1beta1.ConditionTrue,
					errorDeprovisionCalledReason,
					s,
				)
			}

			c.clearServiceInstanceCurrentOperation(toUpdate)
			if _, err := c.updateServiceInstanceStatus(toUpdate); err != nil {
				return err
			}
			return nil
		}

		s := fmt.Sprintf(
			`Error deprovisioning, ClusterServiceClass (K8S: %q ExternalName: %q) at ClusterServiceBroker %q: %v`,
			serviceClass.Name, serviceClass.Spec.ExternalName, brokerName, err,
		)
		glog.Warningf(
			`%s "%s/%s": %s`,
			typeSI, instance.Namespace, instance.Name, s,
		)
		c.recorder.Event(instance, corev1.EventTypeWarning, errorDeprovisionCalledReason, s)

		setServiceInstanceCondition(
			toUpdate,
			v1beta1.ServiceInstanceConditionReady,
			v1beta1.ConditionUnknown,
			errorDeprovisionCalledReason,
			"Deprovision call failed. "+s)

		if !time.Now().Before(toUpdate.Status.OperationStartTime.Time.Add(c.reconciliationRetryDuration)) {
			s := "Stopping reconciliation retries because too much time has elapsed"
			glog.Infof(
				`%s "%s/%s": %s`,
				typeSI, instance.Namespace, instance.Name, s,
			)
			c.recorder.Event(instance, corev1.EventTypeWarning, errorReconciliationRetryTimeoutReason, s)

			if !instance.Status.OrphanMitigationInProgress {
				setServiceInstanceCondition(toUpdate,
					v1beta1.ServiceInstanceConditionFailed,
					v1beta1.ConditionTrue,
					errorReconciliationRetryTimeoutReason,
					s)
			}

			c.clearServiceInstanceCurrentOperation(toUpdate)
			if _, err := c.updateServiceInstanceStatus(toUpdate); err != nil {
				return err
			}
			return nil
		}

		if _, err := c.updateServiceInstanceStatus(toUpdate); err != nil {
			return err
		}
		return err
	}

	if response.Async {
		glog.V(5).Infof(
			`%s "%s/%s": Received asynchronous de-provisioning response, %s at %s: response: %+v`,
			typeSI, instance.Namespace, instance.Name, serviceClass.Name, brokerName, response,
		)

		if response.OperationKey != nil && *response.OperationKey != "" {
			key := string(*response.OperationKey)
			toUpdate.Status.LastOperation = &key
		}

		// Tag this instance as having an ongoing async operation so we can enforce
		// no other operations against it can start.
		toUpdate.Status.AsyncOpInProgress = true

		setServiceInstanceCondition(
			toUpdate,
			v1beta1.ServiceInstanceConditionReady,
			v1beta1.ConditionFalse,
			asyncDeprovisioningReason,
			asyncDeprovisioningMessage,
		)
		if _, err := c.updateServiceInstanceStatus(toUpdate); err != nil {
			return err
		}

		err = c.beginPollingServiceInstance(instance)
		if err != nil {
			return err
		}

		c.recorder.Eventf(instance, corev1.EventTypeNormal, asyncDeprovisioningReason, asyncDeprovisioningMessage)

		return nil
	}

	glog.V(5).Infof(
		`%s "%s/%s": Deprovision call to broker succeeded, finalizing`,
		typeSI, instance.Namespace, instance.Name,
	)

	c.clearServiceInstanceCurrentOperation(toUpdate)
	toUpdate.Status.ExternalProperties = nil

	setServiceInstanceCondition(
		toUpdate,
		v1beta1.ServiceInstanceConditionReady,
		v1beta1.ConditionFalse,
		successDeprovisionReason,
		successDeprovisionMessage,
	)

	if instance.DeletionTimestamp != nil {
		// Clear the finalizer for normal instance deletions
		finalizers.Delete(v1beta1.FinalizerServiceCatalog)
		toUpdate.Finalizers = finalizers.List()
	}

	if _, err = c.updateServiceInstanceStatus(toUpdate); err != nil {
		return err
	}

	c.recorder.Event(instance, corev1.EventTypeNormal, successDeprovisionReason, successDeprovisionMessage)
	glog.V(5).Infof(
		`%s "%s/%s": Successfully deprovisioned, %s at %s`,
		typeSI, instance.Namespace, instance.Name, serviceClass.Name, brokerName,
	)

	return nil
}

// isServiceInstanceFailed returns whether the instance has a failed condition with
// status true.
func isServiceInstanceFailed(instance *v1beta1.ServiceInstance) bool {
	for _, condition := range instance.Status.Conditions {
		if condition.Type == v1beta1.ServiceInstanceConditionFailed && condition.Status == v1beta1.ConditionTrue {
			return true
		}
	}

	return false
}

// reconcileServiceInstance is the control-loop for reconciling Instances. An
// error is returned to indicate that the instance has not been fully
// processed and should be resubmitted at a later time.
func (c *controller) reconcileServiceInstance(instance *v1beta1.ServiceInstance) error {
	if instance.Status.AsyncOpInProgress {
		return c.pollServiceInstanceInternal(instance)
	}

	if instance.ObjectMeta.DeletionTimestamp != nil || instance.Status.OrphanMitigationInProgress {
		return c.reconcileServiceInstanceDelete(instance)
	}

	// Currently, we only set a failure condition if the initial provision
	// call fails, so if that condition is set, we only need to remove the
	// finalizer from the instance. We will need to reevaluate this logic as
	// we make any changes to capture permanent failure in new cases.
	if isServiceInstanceFailed(instance) {
		glog.V(4).Infof(
			`%s "%s/%s": Not processing event because status showed that it has failed`,
			typeSI, instance.Namespace, instance.Name,
		)
		return nil
	}

	// If there's no async op in progress, determine whether there is a new
	// generation of the object. If the instance's generation does not match
	// the reconciled generation, then there is a new generation, indicating
	// that changes have been made to the instance's spec. If there is an
	// async op in progress, we need to keep polling, hence do not bail if
	// there is not a new generation.
	//
	// Note: currently the instance spec is immutable because we do not yet
	// support plan or parameter updates.  This logic is currently meant only
	// to facilitate re-trying provision requests where there was a problem
	// communicating with the broker.  In the future the same logic will
	// result in an instance that requires update being processed by the
	// controller.
	if instance.Status.ReconciledGeneration == instance.Generation {
		glog.V(4).Infof(
			`%s "%s/%s": Not processing event because reconciled generation showed there is no work to do`,
			typeSI, instance.Namespace, instance.Name,
		)
		return nil
	}

	// we will definitely update the instance's status - make a deep copy now
	// for use later in this method.
	clone, err := api.Scheme.DeepCopy(instance)
	if err != nil {
		return err
	}
	toUpdate := clone.(*v1beta1.ServiceInstance)

	// Update references to ClusterServicePlan / ClusterServiceClass if necessary.
	toUpdate, err = c.resolveReferences(toUpdate)
	if err != nil {
		return err
	}

	glog.V(4).Infof(
		`%s "%s/%s": Processing adding/updating event`,
		typeSI, instance.Namespace, instance.Name,
	)

	serviceClass, servicePlan, brokerName, brokerClient, err := c.getClusterServiceClassPlanAndClusterServiceBroker(toUpdate)
	if err != nil {
		return err
	}

	ns, err := c.kubeClient.Core().Namespaces().Get(instance.Namespace, metav1.GetOptions{})
	if err != nil {
		s := fmt.Sprintf("Failed to get namespace %q during instance create: %s", instance.Namespace, err)
		glog.Infof(
			`%s "%s/%s": %s`,
			typeSI, instance.Namespace, instance.Name, s,
		)
		c.recorder.Event(instance, corev1.EventTypeWarning, errorFindingNamespaceServiceInstanceReason, s)

		setServiceInstanceCondition(
			toUpdate,
			v1beta1.ServiceInstanceConditionReady,
			v1beta1.ConditionFalse,
			errorFindingNamespaceServiceInstanceReason,
			"Error finding namespace for instance. "+s,
		)
		if _, err := c.updateServiceInstanceStatus(toUpdate); err != nil {
			return err
		}

		return err
	}

	var (
		parameters                 map[string]interface{}
		parametersChecksum         string
		rawParametersWithRedaction *runtime.RawExtension
	)
	if instance.Spec.Parameters != nil || instance.Spec.ParametersFrom != nil {
		var parametersWithSecretsRedacted map[string]interface{}
		parameters, parametersWithSecretsRedacted, err = buildParameters(c.kubeClient, instance.Namespace, instance.Spec.ParametersFrom, instance.Spec.Parameters)
		if err != nil {
			s := fmt.Sprintf(`Failed to prepare ServiceInstance parameters %s: %s`, instance.Spec.Parameters, err)
			glog.Warningf(
				`%s "%s/%s": %s`,
				typeSI, instance.Namespace, instance.Name, s,
			)
			c.recorder.Event(instance, corev1.EventTypeWarning, errorWithParameters, s)

			setServiceInstanceCondition(
				toUpdate,
				v1beta1.ServiceInstanceConditionReady,
				v1beta1.ConditionFalse,
				errorWithParameters,
				s,
			)
			if _, err := c.updateServiceInstanceStatus(toUpdate); err != nil {
				return err
			}

			return err
		}

		parametersChecksum, err = generateChecksumOfParameters(parameters)
		if err != nil {
			s := fmt.Sprintf("Failed to generate the parameters checksum to store in Status: %s", err)
			glog.Infof(
				`%s "%s/%s": %s`,
				typeSI, instance.Namespace, instance.Name, s,
			)
			c.recorder.Eventf(instance, corev1.EventTypeWarning, errorWithParameters, s)
			setServiceInstanceCondition(
				toUpdate,
				v1beta1.ServiceInstanceConditionReady,
				v1beta1.ConditionFalse,
				errorWithParameters,
				s)
			if _, err := c.updateServiceInstanceStatus(toUpdate); err != nil {
				return err
			}
			return err
		}

		marshalledParametersWithRedaction, err := MarshalRawParameters(parametersWithSecretsRedacted)
		if err != nil {
			s := fmt.Sprintf("Failed to marshal the parameters to store in the Status: %s", err)
			glog.Infof(
				`%s "%s/%s": %s`,
				typeSI, instance.Namespace, instance.Name, s,
			)
			c.recorder.Eventf(instance, corev1.EventTypeWarning, errorWithParameters, s)
			setServiceInstanceCondition(
				toUpdate,
				v1beta1.ServiceInstanceConditionReady,
				v1beta1.ConditionFalse,
				errorWithParameters,
				s)
			if _, err := c.updateServiceInstanceStatus(toUpdate); err != nil {
				return err
			}
			return err
		}

		rawParametersWithRedaction = &runtime.RawExtension{
			Raw: marshalledParametersWithRedaction,
		}
	}

	toUpdate.Status.InProgressProperties = &v1beta1.ServiceInstancePropertiesState{
		ExternalClusterServicePlanName: servicePlan.Spec.ExternalName,
		Parameters:                     rawParametersWithRedaction,
		ParametersChecksum:             parametersChecksum,
		UserInfo:                       instance.Spec.UserInfo,
	}

	var originatingIdentity *osb.AlphaOriginatingIdentity
	if utilfeature.DefaultFeatureGate.Enabled(scfeatures.OriginatingIdentity) {
		originatingIdentity, err = buildOriginatingIdentity(instance.Spec.UserInfo)
		if err != nil {
			s := fmt.Sprintf("Error building originating identity headers for provisioning: %v", err)
			glog.Warningf(
				`%s "%s/%s": %s`,
				typeSI, instance.Namespace, instance.Name, s,
			)
			c.recorder.Event(instance, corev1.EventTypeWarning, errorWithOriginatingIdentity, s)

			setServiceInstanceCondition(
				toUpdate,
				v1beta1.ServiceInstanceConditionReady,
				v1beta1.ConditionFalse,
				errorWithOriginatingIdentity,
				s,
			)
			if _, err := c.updateServiceInstanceStatus(toUpdate); err != nil {
				return err
			}

			return err
		}
	}

	var (
		isProvisioning             bool
		provisionRequest           *osb.ProvisionRequest
		updateRequest              *osb.UpdateInstanceRequest
		currentOperation           v1beta1.ServiceInstanceOperation
		provisionOrUpdateText      string
		provisionedOrUpdatedText   string
		provisioningOrUpdatingText string
	)
	if toUpdate.Status.ReconciledGeneration == 0 {
		isProvisioning = true
		// osb client handles whether or not to really send this based
		// on the version of the client.
		requestContext := map[string]interface{}{
			"platform":  ContextProfilePlatformKubernetes,
			"namespace": instance.Namespace,
		}
		provisionRequest = &osb.ProvisionRequest{
			AcceptsIncomplete:   true,
			InstanceID:          instance.Spec.ExternalID,
			ServiceID:           serviceClass.Spec.ExternalID,
			PlanID:              servicePlan.Spec.ExternalID,
			Parameters:          parameters,
			OrganizationGUID:    string(ns.UID),
			SpaceGUID:           string(ns.UID),
			Context:             requestContext,
			OriginatingIdentity: originatingIdentity,
		}
		currentOperation = v1beta1.ServiceInstanceOperationProvision
		provisionOrUpdateText = "provision"
		provisionedOrUpdatedText = "provisioned"
		provisioningOrUpdatingText = "provisioning"
	} else {
		isProvisioning = false
		updateRequest = &osb.UpdateInstanceRequest{
			AcceptsIncomplete:   true,
			InstanceID:          instance.Spec.ExternalID,
			ServiceID:           serviceClass.Spec.ExternalID,
			OriginatingIdentity: originatingIdentity,
		}
		// Only send the plan ID if the plan name has changed from what the Broker has
		if toUpdate.Status.ExternalProperties == nil ||
			toUpdate.Status.InProgressProperties.ExternalClusterServicePlanName != toUpdate.Status.ExternalProperties.ExternalClusterServicePlanName {
			planID := servicePlan.Spec.ExternalID
			updateRequest.PlanID = &planID
		}
		// Only send the parameters if they have changed from what the Broker has
		if toUpdate.Status.ExternalProperties == nil ||
			toUpdate.Status.InProgressProperties.ParametersChecksum != toUpdate.Status.ExternalProperties.ParametersChecksum {
			updateRequest.Parameters = parameters
		}
		currentOperation = v1beta1.ServiceInstanceOperationUpdate
		provisionOrUpdateText = "update"
		provisionedOrUpdatedText = "updated"
		provisioningOrUpdatingText = "updating"
	}

	if toUpdate.Status.CurrentOperation == "" {
		toUpdate, err = c.recordStartOfServiceInstanceOperation(toUpdate, currentOperation)
		if err != nil {
			// There has been an update to the instance. Start reconciliation
			// over with a fresh view of the instance.
			return err
		}
	}

	var provisionResponse *osb.ProvisionResponse
	var updateResponse *osb.UpdateInstanceResponse
	if isProvisioning {
		glog.V(4).Infof(
			`%s "%s/%s": Provisioning a new ServiceInstance of ClusterServiceClass (K8S: %q ExternalName: %q) at ClusterServiceBroker %q`,
			typeSI, instance.Namespace, instance.Name, serviceClass.Name, serviceClass.Spec.ExternalName, brokerName,
		)
		provisionResponse, err = brokerClient.ProvisionInstance(provisionRequest)
	} else {
		glog.V(4).Infof(
			`%s "%s/%s": Updating ServiceInstance of ClusterServiceClass (K8S: %q ExternalName: %q) at ClusterServiceBroker %q`,
			typeSI, instance.Namespace, instance.Name, serviceClass.Name, serviceClass.Spec.ExternalName, brokerName,
		)
		updateResponse, err = brokerClient.UpdateInstance(updateRequest)
	}
	if err != nil {
		// There are two buckets of errors to handle:
		// 1.  Errors that represent a failure response from the broker
		// 2.  All other errors
		if httpErr, ok := osb.IsHTTPError(err); ok {
			reason := errorProvisionCallFailedReason
			if !isProvisioning {
				reason = errorUpdateInstanceCallFailedReason
			}
			// An error from the broker represents a permanent failure and
			// should not be retried; set the Failed condition.
			s := fmt.Sprintf(
				"Error %v ServiceInstance of ClusterServiceClass (K8S: %q ExternalName: %q) at ClusterServiceBroker %q: %s",
				provisioningOrUpdatingText, serviceClass.Name, serviceClass.Spec.ExternalName, brokerName, httpErr,
			)
			glog.Warningf(
				`%s "%s/%s": %s`,
				typeSI, instance.Namespace, instance.Name, s,
			)
			c.recorder.Event(instance, corev1.EventTypeWarning, reason, s)

			setServiceInstanceCondition(
				toUpdate,
				v1beta1.ServiceInstanceConditionFailed,
				v1beta1.ConditionTrue,
				"ClusterServiceBrokerReturnedFailure",
				s)
			setServiceInstanceCondition(
				toUpdate,
				v1beta1.ServiceInstanceConditionReady,
				v1beta1.ConditionFalse,
				reason,
				fmt.Sprintf("ClusterServiceBroker returned a failure for %v call; operation will not be retried: %v", provisionOrUpdateText, s))

			if isProvisioning && shouldStartOrphanMitigation(httpErr.StatusCode) {
				setServiceInstanceStartOrphanMitigation(toUpdate)

				if _, err := c.updateServiceInstanceStatus(toUpdate); err != nil {
					return err
				}

				return httpErr
			}

			c.clearServiceInstanceCurrentOperation(toUpdate)

			if _, err := c.updateServiceInstanceStatus(toUpdate); err != nil {
				return err
			}

			return nil
		}

		reason := errorErrorCallingProvisionReason
		if !isProvisioning {
			reason = errorErrorCallingUpdateInstanceReason
		}
		s := fmt.Sprintf("Error communicating with broker for %q: %s", provisioningOrUpdatingText, err)
		glog.Warningf(
			`%s "%s/%s": %s`,
			typeSI, instance.Namespace, instance.Name, s,
		)
		c.recorder.Event(instance, corev1.EventTypeWarning, reason, s)

		urlErr, ok := err.(*url.Error)
		if ok && urlErr.Timeout() {
			var (
				reason  string
				message string
			)
			if isProvisioning {
				reason = errorErrorCallingProvisionReason
			} else {
				reason = errorErrorCallingUpdateInstanceReason
			}
			message = "Communication with the ClusterServiceBroker timed out; operation will not be retried: " + s
			// Communication to the broker timed out. Treat as terminal failure and
			// begin orphan mitigation.
			setServiceInstanceCondition(
				toUpdate,
				v1beta1.ServiceInstanceConditionReady,
				v1beta1.ConditionFalse,
				reason,
				message)
			setServiceInstanceCondition(
				toUpdate,
				v1beta1.ServiceInstanceConditionFailed,
				v1beta1.ConditionTrue,
				reason,
				message)

			if isProvisioning {
				setServiceInstanceStartOrphanMitigation(toUpdate)
			} else {
				c.clearServiceInstanceCurrentOperation(toUpdate)
			}

			if _, err := c.updateServiceInstanceStatus(toUpdate); err != nil {
				return err
			}

			return err
		}

		setServiceInstanceCondition(
			toUpdate,
			v1beta1.ServiceInstanceConditionReady,
			v1beta1.ConditionFalse,
			reason,
			fmt.Sprintf("The %v call failed and will be retried: %v", provisionOrUpdateText, s))

		if !time.Now().Before(toUpdate.Status.OperationStartTime.Time.Add(c.reconciliationRetryDuration)) {
			s := "Stopping reconciliation retries because too much time has elapsed"
			glog.Infof(
				`%s "%s/%s": %s`,
				typeSI, instance.Namespace, instance.Name, s,
			)
			c.recorder.Event(instance, corev1.EventTypeWarning, errorReconciliationRetryTimeoutReason, s)
			setServiceInstanceCondition(toUpdate,
				v1beta1.ServiceInstanceConditionFailed,
				v1beta1.ConditionTrue,
				errorReconciliationRetryTimeoutReason,
				s)
			c.clearServiceInstanceCurrentOperation(toUpdate)
			if _, err := c.updateServiceInstanceStatus(toUpdate); err != nil {
				return err
			}
			return nil
		}

		if _, err := c.updateServiceInstanceStatus(toUpdate); err != nil {
			return err
		}

		return err
	}

	if isProvisioning && provisionResponse.DashboardURL != nil && *provisionResponse.DashboardURL != "" {
		url := *provisionResponse.DashboardURL
		toUpdate.Status.DashboardURL = &url
	}

	// ClusterServiceBroker can return either a synchronous or asynchronous
	// response, if the response is StatusAccepted it's an async
	// and we need to add it to the polling queue. ClusterServiceBroker can
	// optionally return 'Operation' that will then need to be
	// passed back to the broker during polling of last_operation.
	var response interface{}
	async := false
	if isProvisioning {
		response = provisionResponse
		async = provisionResponse.Async
	} else {
		response = updateResponse
		async = updateResponse.Async
	}
	if async {
		glog.V(5).Infof(
			`%s "%s/%s": Received asynchronous %v response for ServiceInstance of ClusterServiceClass (K8S: %q ExternalName: %q) at ClusterServiceBroker %q: response: %+v`,
			typeSI, instance.Namespace, instance.Name, provisioningOrUpdatingText, serviceClass.Name, serviceClass.Spec.ExternalName, brokerName, response,
		)

		var operationKey *osb.OperationKey
		if isProvisioning {
			operationKey = provisionResponse.OperationKey
		} else {
			operationKey = updateResponse.OperationKey
		}
		if operationKey != nil && *operationKey != "" {
			key := string(*operationKey)
			toUpdate.Status.LastOperation = &key
		}

		// Tag this instance as having an ongoing async operation so we can enforce
		// no other operations against it can start.
		toUpdate.Status.AsyncOpInProgress = true

		reason := asyncProvisioningReason
		message := asyncProvisioningMessage
		if !isProvisioning {
			reason = asyncUpdatingInstanceReason
			message = asyncUpdatingInstanceMessage
		}
		setServiceInstanceCondition(
			toUpdate,
			v1beta1.ServiceInstanceConditionReady,
			v1beta1.ConditionFalse,
			reason,
			message,
		)
		if _, err := c.updateServiceInstanceStatus(toUpdate); err != nil {
			return err
		}

		if err := c.beginPollingServiceInstance(instance); err != nil {
			return err
		}

		c.recorder.Eventf(instance, corev1.EventTypeNormal, reason, message)
	} else {
		reason := successProvisionReason
		message := successProvisionMessage
		if !isProvisioning {
			reason = successUpdateInstanceReason
			message = successUpdateInstanceMessage
		}
		glog.V(5).Infof(
			`%s "%s/%s": Successfully %v ServiceInstance of ClusterServiceClass (K8S: %q ExternalName: %q) at ClusterServiceBroker %q: response: %+v`,
			typeSI, instance.Namespace, instance.Name, provisionedOrUpdatedText, serviceClass.Name, serviceClass.Spec.ExternalName, brokerName, response,
		)

		toUpdate.Status.ExternalProperties = toUpdate.Status.InProgressProperties
		c.clearServiceInstanceCurrentOperation(toUpdate)

		// TODO: process response
		setServiceInstanceCondition(
			toUpdate,
			v1beta1.ServiceInstanceConditionReady,
			v1beta1.ConditionTrue,
			reason,
			message,
		)
		if _, err := c.updateServiceInstanceStatus(toUpdate); err != nil {
			return err
		}

		c.recorder.Eventf(instance, corev1.EventTypeNormal, reason, message)
	}
	return nil
}

func (c *controller) pollServiceInstanceInternal(instance *v1beta1.ServiceInstance) error {
	glog.V(4).Infof(
		`%s "%s/%s": Processing`,
		typeSI, instance.Namespace, instance.Name,
	)

	serviceClass, servicePlan, brokerName, brokerClient, err := c.getClusterServiceClassPlanAndClusterServiceBroker(instance)
	if err != nil {
		return err
	}
	return c.pollServiceInstance(serviceClass, servicePlan, brokerName, brokerClient, instance)
}

func (c *controller) pollServiceInstance(serviceClass *v1beta1.ClusterServiceClass, servicePlan *v1beta1.ClusterServicePlan, brokerName string, brokerClient osb.Client, instance *v1beta1.ServiceInstance) error {
	// There are three possible operations that require polling:
	// 1) Normal asynchronous provision
	// 2) Normal asynchronous deprovision
	// 3) Deprovisioning as part of orphan mitigation
	//
	// There are some conditions that are different depending on which
	// operation we're polling for. This is more readable than checking the
	// status in various places.
	mitigatingOrphan := instance.Status.OrphanMitigationInProgress
	provisioning := instance.Status.CurrentOperation == v1beta1.ServiceInstanceOperationProvision && !mitigatingOrphan
	deleting := false
	if instance.Status.CurrentOperation == v1beta1.ServiceInstanceOperationDeprovision || mitigatingOrphan {
		deleting = true
	}

	// OperationStartTime must be set because we are polling an in-progress
	// operation. If it is not set, this is a logical error. Let's bail out.
	if instance.Status.OperationStartTime == nil {
		clone, err := api.Scheme.DeepCopy(instance)
		if err != nil {
			return err
		}
		toUpdate := clone.(*v1beta1.ServiceInstance)
		s := "Stopping reconciliation retries because the operation start time is not set"
		glog.Infof(
			`%s "%s/%s": %s`,
			typeSI, instance.Namespace, instance.Name, s,
		)
		c.recorder.Event(instance, corev1.EventTypeWarning, errorReconciliationRetryTimeoutReason, s)

		if !mitigatingOrphan {
			setServiceInstanceCondition(toUpdate,
				v1beta1.ServiceInstanceConditionFailed,
				v1beta1.ConditionTrue,
				errorReconciliationRetryTimeoutReason,
				s)
		}

		if !provisioning {
			c.clearServiceInstanceCurrentOperation(toUpdate)
		} else {
			setServiceInstanceStartOrphanMitigation(toUpdate)
		}

		if _, err := c.updateServiceInstanceStatus(toUpdate); err != nil {
			return err
		}
		return c.finishPollingServiceInstance(instance)
	}

	request := &osb.LastOperationRequest{
		InstanceID: instance.Spec.ExternalID,
		ServiceID:  &serviceClass.Spec.ExternalID,
		PlanID:     &servicePlan.Spec.ExternalID,
	}
	if instance.Status.LastOperation != nil && *instance.Status.LastOperation != "" {
		key := osb.OperationKey(*instance.Status.LastOperation)
		request.OperationKey = &key
	}

	if utilfeature.DefaultFeatureGate.Enabled(scfeatures.OriginatingIdentity) {
		originatingIdentity, err := buildOriginatingIdentity(instance.Spec.UserInfo)
		if err != nil {
			s := fmt.Sprintf("Error building originating identity headers for polling last operation: %v", err)
			glog.Warningf(
				`%s "%s/%s": %s`,
				typeSI, instance.Namespace, instance.Name, s,
			)
			c.recorder.Event(instance, corev1.EventTypeWarning, errorWithOriginatingIdentity, s)

			clone, cloneErr := api.Scheme.DeepCopy(instance)
			if cloneErr != nil {
				return cloneErr
			}
			toUpdate := clone.(*v1beta1.ServiceInstance)
			setServiceInstanceCondition(toUpdate,
				v1beta1.ServiceInstanceConditionReady,
				v1beta1.ConditionFalse,
				errorWithOriginatingIdentity,
				s)
			if _, err := c.updateServiceInstanceStatus(toUpdate); err != nil {
				return err
			}
			return err
		}
		request.OriginatingIdentity = originatingIdentity
	}

	glog.V(5).Infof(
		`%s "%s/%s": Polling last operation`,
		typeSI, instance.Namespace, instance.Name,
	)

	response, err := brokerClient.PollLastOperation(request)
	if err != nil {
		// If the operation was for delete and we receive a http.StatusGone,
		// this is considered a success as per the spec, so mark as deleted
		// and remove any finalizers.
		if osb.IsGoneError(err) && deleting {
			clone, err := api.Scheme.DeepCopy(instance)
			if err != nil {
				return err
			}
			toUpdate := clone.(*v1beta1.ServiceInstance)

			c.clearServiceInstanceCurrentOperation(toUpdate)
			toUpdate.Status.ExternalProperties = nil

			setServiceInstanceCondition(
				toUpdate,
				v1beta1.ServiceInstanceConditionReady,
				v1beta1.ConditionFalse,
				successDeprovisionReason,
				successDeprovisionMessage,
			)

			if !mitigatingOrphan {
				// Clear the finalizer
				if finalizers := sets.NewString(toUpdate.Finalizers...); finalizers.Has(v1beta1.FinalizerServiceCatalog) {
					finalizers.Delete(v1beta1.FinalizerServiceCatalog)
					toUpdate.Finalizers = finalizers.List()
				}
			}

			if _, err := c.updateServiceInstanceStatus(toUpdate); err != nil {
				return err
			}

			c.recorder.Event(instance, corev1.EventTypeNormal, successDeprovisionReason, successDeprovisionMessage)
			glog.V(5).Infof(
				`%s "%s/%s": Successfully deprovisioned ServiceInstance of ClusterServiceClass (K8S: %q ExternalName: %q) at ClusterServiceBroker %q`,
				typeSI, instance.Namespace, instance.Name, serviceClass.Name, serviceClass.Spec.ExternalName, brokerName,
			)

			return c.finishPollingServiceInstance(instance)
		}

		// We got some kind of error from the broker.  While polling last
		// operation, this represents an invalid response and we should
		// continue polling last operation.
		//
		// The ready condition on the instance should already have
		// condition false; it should be sufficient to create an event for
		// the instance.
		errText := ""
		if httpErr, ok := osb.IsHTTPError(err); ok {
			errText = fmt.Sprintf(
				"Status code: %d; ErrorMessage: %q; description: %q",
				httpErr.StatusCode, httpErr.ErrorMessage, httpErr.Description,
			)
		} else {
			errText = err.Error()
		}

		s := fmt.Sprintf("Error polling last operation: %v", errText)
		glog.V(4).Infof(
			`%s "%s/%s": %s`,
			typeSI, instance.Namespace, instance.Name, s,
		)
		c.recorder.Event(instance, corev1.EventTypeWarning, errorPollingLastOperationReason, s)

		if !time.Now().Before(instance.Status.OperationStartTime.Time.Add(c.reconciliationRetryDuration)) {
			clone, err := api.Scheme.DeepCopy(instance)
			if err != nil {
				return err
			}
			toUpdate := clone.(*v1beta1.ServiceInstance)
			s := "Stopping reconciliation retries because too much time has elapsed"
			glog.Infof(
				`%s "%s/%s": %s`,
				typeSI, instance.Namespace, instance.Name, s,
			)
			c.recorder.Event(instance, corev1.EventTypeWarning, errorReconciliationRetryTimeoutReason, s)

			if !mitigatingOrphan {
				setServiceInstanceCondition(toUpdate,
					v1beta1.ServiceInstanceConditionFailed,
					v1beta1.ConditionTrue,
					errorReconciliationRetryTimeoutReason,
					s)
			}

			if !provisioning {
				c.clearServiceInstanceCurrentOperation(toUpdate)
			} else {
				setServiceInstanceStartOrphanMitigation(toUpdate)
			}

			if _, err := c.updateServiceInstanceStatus(toUpdate); err != nil {
				return err
			}
			return c.finishPollingServiceInstance(instance)
		}

		return c.continuePollingServiceInstance(instance)
	}

	glog.V(4).Infof(
		`%s "%s/%s": Poll returned %q : %q`,
		typeSI, instance.Namespace, instance.Name, response.State, response.Description,
	)

	switch response.State {
	case osb.StateInProgress:
		var toUpdate *v1beta1.ServiceInstance

		// if the description is non-nil, then update the instance condition with it
		if response.Description != nil {
			// The way the worker keeps on requeueing is by returning an error, so
			// we need to keep on polling.
			clone, err := api.Scheme.DeepCopy(instance)
			if err != nil {
				return err
			}
			toUpdate = clone.(*v1beta1.ServiceInstance)
			toUpdate.Status.AsyncOpInProgress = true

			var message string
			var reason string
			switch {
			case deleting:
				reason = asyncDeprovisioningReason
				message = asyncDeprovisioningMessage
			case provisioning:
				reason = asyncProvisioningReason
				message = asyncProvisioningMessage
			default:
				reason = asyncUpdatingInstanceReason
				message = asyncUpdatingInstanceMessage
			}

			if response.Description != nil {
				message = fmt.Sprintf("%s (%s)", message, *response.Description)
			}
			setServiceInstanceCondition(
				toUpdate,
				v1beta1.ServiceInstanceConditionReady,
				v1beta1.ConditionFalse,
				reason,
				message,
			)
		}

		if !time.Now().Before(instance.Status.OperationStartTime.Time.Add(c.reconciliationRetryDuration)) {
			if toUpdate == nil {
				clone, err := api.Scheme.DeepCopy(instance)
				if err != nil {
					return err
				}
				toUpdate = clone.(*v1beta1.ServiceInstance)
			}
			s := "Stopping reconciliation retries because too much time has elapsed"
			glog.Infof(
				`%s "%s/%s": %s`,
				typeSI, instance.Namespace, instance.Name, s,
			)
			c.recorder.Event(instance, corev1.EventTypeWarning, errorReconciliationRetryTimeoutReason, s)

			if !mitigatingOrphan {
				setServiceInstanceCondition(toUpdate,
					v1beta1.ServiceInstanceConditionFailed,
					v1beta1.ConditionTrue,
					errorReconciliationRetryTimeoutReason,
					s)
			}

			if !provisioning {
				c.clearServiceInstanceCurrentOperation(toUpdate)
			} else {
				setServiceInstanceStartOrphanMitigation(toUpdate)
			}

			if _, err := c.updateServiceInstanceStatus(toUpdate); err != nil {
				return err
			}

			return c.finishPollingServiceInstance(instance)
		}

		if toUpdate != nil {
			if _, err = c.updateServiceInstanceStatus(toUpdate); err != nil {
				return err
			}
		}

		err = c.continuePollingServiceInstance(instance)
		if err != nil {
			return err
		}
		glog.V(4).Infof(
			`%s "%s/%s": Last operation not completed (still in progress)`,
			typeSI, instance.Namespace, instance.Name,
		)
	case osb.StateSucceeded:
		var (
			readyStatus v1beta1.ConditionStatus
			message     string
			reason      string
			actionText  string
		)
		switch {
		case deleting:
			readyStatus = v1beta1.ConditionFalse
			reason = successDeprovisionReason
			message = successDeprovisionMessage
			actionText = "deprovisioned"
		case provisioning:
			readyStatus = v1beta1.ConditionTrue
			reason = successProvisionReason
			message = successProvisionMessage
			actionText = "provisioned"
		default:
			readyStatus = v1beta1.ConditionTrue
			reason = successUpdateInstanceReason
			message = successUpdateInstanceMessage
			actionText = "updated"
		}

		// Update the instance to reflect that an async operation is no longer
		// in progress.
		clone, err := api.Scheme.DeepCopy(instance)
		if err != nil {
			return err
		}
		toUpdate := clone.(*v1beta1.ServiceInstance)

		toUpdate.Status.ExternalProperties = toUpdate.Status.InProgressProperties
		c.clearServiceInstanceCurrentOperation(toUpdate)

		setServiceInstanceCondition(
			toUpdate,
			v1beta1.ServiceInstanceConditionReady,
			readyStatus,
			reason,
			message,
		)

		if deleting && !mitigatingOrphan {
			// Clear the finalizer
			if finalizers := sets.NewString(toUpdate.Finalizers...); finalizers.Has(v1beta1.FinalizerServiceCatalog) {
				finalizers.Delete(v1beta1.FinalizerServiceCatalog)
				toUpdate.Finalizers = finalizers.List()
			}
		}

		if _, err := c.updateServiceInstanceStatus(toUpdate); err != nil {
			return err
		}

		c.recorder.Event(instance, corev1.EventTypeNormal, reason, message)
		glog.V(5).Infof(
			`%s "%s/%s": Successfully %v`,
			typeSI, instance.Namespace, instance.Name, actionText,
		)

		err = c.finishPollingServiceInstance(instance)
		if err != nil {
			return err
		}
	case osb.StateFailed:
		description := ""
		if response.Description != nil {
			description = *response.Description
		}
		actionText := ""
		switch {
		case deleting:
			actionText = "deprovisioning"
		case provisioning:
			actionText = "provisioning"
		default:
			actionText = "updating"
		}
		s := fmt.Sprintf(`Error %s: %q`, actionText, description)
		c.recorder.Event(instance, corev1.EventTypeWarning, errorDeprovisionCalledReason, s)
		glog.V(5).Infof(
			`%s "%s/%s": %s`,
			typeSI, instance.Namespace, instance.Name, s,
		)

		clone, err := api.Scheme.DeepCopy(instance)
		if err != nil {
			return err
		}
		toUpdate := clone.(*v1beta1.ServiceInstance)
		c.clearServiceInstanceCurrentOperation(toUpdate)

		var (
			readyCond v1beta1.ConditionStatus
			reason    string
			msg       string
		)
		switch {
		case deleting:
			readyCond = v1beta1.ConditionUnknown
			reason = errorDeprovisionCalledReason
			msg = "Deprovision call failed: " + s
		case provisioning:
			readyCond = v1beta1.ConditionFalse
			reason = errorProvisionCallFailedReason
			msg = "Provision call failed: " + s
		default:
			readyCond = v1beta1.ConditionFalse
			reason = errorUpdateInstanceCallFailedReason
			msg = "Update call failed: " + s
		}
		setServiceInstanceCondition(
			toUpdate,
			v1beta1.ServiceInstanceConditionReady,
			readyCond,
			reason,
			msg,
		)

		if !mitigatingOrphan {
			setServiceInstanceCondition(
				toUpdate,
				v1beta1.ServiceInstanceConditionFailed,
				v1beta1.ConditionTrue,
				reason,
				msg,
			)
		}

		if _, err := c.updateServiceInstanceStatus(toUpdate); err != nil {
			return err
		}

		err = c.finishPollingServiceInstance(instance)
		if err != nil {
			return err
		}
	default:
		glog.Warningf(
			`%s "%s/%s": Got invalid state in LastOperationResponse: %q`,
			typeSI, instance.Namespace, instance.Name, response.State,
		)
		if !time.Now().Before(instance.Status.OperationStartTime.Time.Add(c.reconciliationRetryDuration)) {
			clone, err := api.Scheme.DeepCopy(instance)
			if err != nil {
				return err
			}
			toUpdate := clone.(*v1beta1.ServiceInstance)
			s := "Stopping reconciliation retries on ServiceInstance because too much time has elapsed"
			glog.Infof(
				`%s "%s/%s": %s`,
				typeSI, instance.Namespace, instance.Name, s,
			)
			c.recorder.Event(instance, corev1.EventTypeWarning, errorReconciliationRetryTimeoutReason, s)

			if !mitigatingOrphan {
				setServiceInstanceCondition(toUpdate,
					v1beta1.ServiceInstanceConditionFailed,
					v1beta1.ConditionTrue,
					errorReconciliationRetryTimeoutReason,
					s)
			}

			if !provisioning {
				c.clearServiceInstanceCurrentOperation(toUpdate)
			} else {
				setServiceInstanceStartOrphanMitigation(toUpdate)
			}

			if _, err := c.updateServiceInstanceStatus(toUpdate); err != nil {
				return err
			}
			return c.finishPollingServiceInstance(instance)
		}
		return fmt.Errorf(`Got invalid state in LastOperationResponse: %q`, response.State)
	}
	return nil
}

// resolveReferences checks to see if ClusterServiceClassRef and/or ClusterServicePlanRef are
// nil and if so, will resolve the references and update the instance.
// If either can not be resolved, returns an error and sets the InstanceCondition
// with the appropriate error message.
func (c *controller) resolveReferences(instance *v1beta1.ServiceInstance) (*v1beta1.ServiceInstance, error) {
	if instance.Spec.ClusterServiceClassRef != nil && instance.Spec.ClusterServicePlanRef != nil {
		return instance, nil
	}

	var sc *v1beta1.ClusterServiceClass

	if instance.Spec.ClusterServiceClassRef == nil {
		glog.V(4).Infof(
			`%s "%s/%s": looking up a ClusterServiceClass from externalName: %q`,
			typeSI, instance.Namespace, instance.Name, instance.Spec.ExternalClusterServiceClassName,
		)
		listOpts := metav1.ListOptions{FieldSelector: "spec.externalName==" + instance.Spec.ExternalClusterServiceClassName}
		serviceClasses, err := c.serviceCatalogClient.ClusterServiceClasses().List(listOpts)
		if err == nil && len(serviceClasses.Items) == 1 {
			sc = &serviceClasses.Items[0]
			instance.Spec.ClusterServiceClassRef = &corev1.ObjectReference{
				Kind:            sc.Kind,
				Name:            sc.Name,
				UID:             sc.UID,
				APIVersion:      sc.APIVersion,
				ResourceVersion: sc.ResourceVersion,
			}
			glog.V(4).Infof(
				`%s "%s/%s": resolved ClusterServiceClass with externalName %q to ClusterServiceClass (K8S: %q ExternalName: %q)`,
				typeSI, instance.Namespace, instance.Name, instance.Spec.ClusterServiceClassRef.Name, instance.Spec.ExternalClusterServiceClassName, sc.Name,
			)
		} else {
			s := fmt.Sprintf(
				"References a non-existent ClusterServiceClass (ExternalName: %q) or there is more than one (found: %d)",
				instance.Spec.ExternalClusterServiceClassName, len(serviceClasses.Items),
			)
			glog.Warningf(
				`%s "%s/%s": %s`,
				typeSI, instance.Namespace, instance.Name, s,
			)
			c.updateServiceInstanceCondition(
				instance,
				v1beta1.ServiceInstanceConditionReady,
				v1beta1.ConditionFalse,
				errorNonexistentClusterServiceClassReason,
				"The instance references a ClusterServiceClass that does not exist. "+s,
			)
			c.recorder.Event(instance, corev1.EventTypeWarning, errorNonexistentClusterServiceClassReason, s)
			return nil, fmt.Errorf(s)
		}
	}

	if instance.Spec.ClusterServicePlanRef == nil {
		if sc == nil {
			var scErr error
			sc, scErr = c.serviceClassLister.Get(instance.Spec.ClusterServiceClassRef.Name)
			if scErr != nil {
				return nil, fmt.Errorf("Couldn't find ClusterServiceClass (K8S: %s): %v", instance.Spec.ClusterServiceClassRef.Name, scErr.Error())
			}
		}

		fieldSet := fields.Set{
			"spec.externalName":                instance.Spec.ExternalClusterServicePlanName,
			"spec.clusterServiceClassRef.name": instance.Spec.ClusterServiceClassRef.Name,
			"spec.clusterServiceBrokerName":    sc.Spec.ClusterServiceBrokerName,
		}
		fieldSelector := fields.SelectorFromSet(fieldSet).String()
		listOpts := metav1.ListOptions{FieldSelector: fieldSelector}
		servicePlans, err := c.serviceCatalogClient.ClusterServicePlans().List(listOpts)
		if err == nil && len(servicePlans.Items) == 1 {
			sp := &servicePlans.Items[0]
			instance.Spec.ClusterServicePlanRef = &corev1.ObjectReference{
				Kind:            sp.Kind,
				Name:            sp.Name,
				UID:             sp.UID,
				APIVersion:      sp.APIVersion,
				ResourceVersion: sp.ResourceVersion,
			}
			glog.V(4).Infof(
				`%s "%s/%s": resolved ClusterServicePlan with externalName %q to K8S ClusterServicePlan %q`,
				typeSI, instance.Namespace, instance.Name, instance.Spec.ExternalClusterServicePlanName, sp.Name,
			)
		} else {
			s := fmt.Sprintf(
				"References a non-existent ClusterServicePlan %q on ClusterServiceClass (K8S: %q ExternalName: %q) or there is more than one (found: %d)",
				instance.Spec.ExternalClusterServicePlanName, instance.Spec.ClusterServiceClassRef.Name, instance.Spec.ExternalClusterServiceClassName, len(servicePlans.Items),
			)
			glog.Warningf(
				`%s "%s/%s": %s`,
				typeSI, instance.Namespace, instance.Name, s,
			)
			c.updateServiceInstanceCondition(
				instance,
				v1beta1.ServiceInstanceConditionReady,
				v1beta1.ConditionFalse,
				errorNonexistentClusterServicePlanReason,
				"The instance references a ClusterServicePlan that does not exist. "+s,
			)
			c.recorder.Event(instance, corev1.EventTypeWarning, errorNonexistentClusterServicePlanReason, s)
			return nil, fmt.Errorf(s)
		}
	}
	return c.updateServiceInstanceReferences(instance)
}

// setServiceInstanceCondition sets a single condition on an Instance's status: if
// the condition already exists in the status, it is mutated; if the condition
// does not already exist in the status, it is added.  Other conditions in the
// status are not altered.  If the condition exists and its status changes,
// the LastTransitionTime field is updated.
//
// Note: objects coming from informers should never be mutated; always pass a
// deep copy as the instance parameter.
func setServiceInstanceCondition(toUpdate *v1beta1.ServiceInstance,
	conditionType v1beta1.ServiceInstanceConditionType,
	status v1beta1.ConditionStatus,
	reason,
	message string) {
	setServiceInstanceConditionInternal(toUpdate, conditionType, status, reason, message, metav1.Now())
}

// setServiceInstanceConditionInternal is setServiceInstanceCondition but allows the time to
// be parameterized for testing.
func setServiceInstanceConditionInternal(toUpdate *v1beta1.ServiceInstance,
	conditionType v1beta1.ServiceInstanceConditionType,
	status v1beta1.ConditionStatus,
	reason,
	message string,
	t metav1.Time) {

	glog.V(5).Infof(
		`%s "%s/%s": Setting condition %q to %v`,
		typeSI, toUpdate.Namespace, toUpdate.Name, conditionType, status,
	)

	newCondition := v1beta1.ServiceInstanceCondition{
		Type:    conditionType,
		Status:  status,
		Reason:  reason,
		Message: message,
	}

	if len(toUpdate.Status.Conditions) == 0 {
		glog.V(3).Infof(
			`%s "%s/%s": Setting lastTransitionTime, condition %q to %v`,
			typeSI, toUpdate.Namespace, toUpdate.Name, conditionType, t,
		)
		newCondition.LastTransitionTime = t
		toUpdate.Status.Conditions = []v1beta1.ServiceInstanceCondition{newCondition}
		return
	}

	for i, cond := range toUpdate.Status.Conditions {
		if cond.Type == conditionType {
			if cond.Status != newCondition.Status {
				glog.V(3).Infof(
					`%s "%s/%s": Found status change, condition %q: %q -> %q; setting lastTransitionTime to %v`,
					typeSI, toUpdate.Namespace, toUpdate.Name, conditionType, cond.Status, status, t,
				)
				newCondition.LastTransitionTime = t
			} else {
				newCondition.LastTransitionTime = cond.LastTransitionTime
			}

			toUpdate.Status.Conditions[i] = newCondition
			return
		}
	}

	glog.V(3).Infof(
		`%s "%s/%s": Setting lastTransitionTime, condition %q to %v`,
		toUpdate.Namespace, toUpdate.Name, conditionType, t,
	)
	newCondition.LastTransitionTime = t
	toUpdate.Status.Conditions = append(toUpdate.Status.Conditions, newCondition)
}

// updateServiceInstanceReferences updates the refs for the given instance.
func (c *controller) updateServiceInstanceReferences(toUpdate *v1beta1.ServiceInstance) (*v1beta1.ServiceInstance, error) {
	glog.V(4).Infof(
		`%s "%s/%s": Updating references`,
		typeSI, toUpdate.Namespace, toUpdate.Name,
	)
	updatedInstance, err := c.serviceCatalogClient.ServiceInstances(toUpdate.Namespace).UpdateReferences(toUpdate)
	if err != nil {
		glog.Errorf(
			`%s "%s/%s": Failed to update references: %v`,
			typeSI, toUpdate.Namespace, toUpdate.Name, err,
		)
	}
	return updatedInstance, err
}

// updateServiceInstanceStatus updates the status for the given instance.
//
// Note: objects coming from informers should never be mutated; the instance
// passed to this method should always be a deep copy.
func (c *controller) updateServiceInstanceStatus(toUpdate *v1beta1.ServiceInstance) (*v1beta1.ServiceInstance, error) {
	glog.V(4).Infof(
		`%s "%s/%s": Updating status`,
		typeSI, toUpdate.Namespace, toUpdate.Name,
	)
	updatedInstance, err := c.serviceCatalogClient.ServiceInstances(toUpdate.Namespace).UpdateStatus(toUpdate)
	if err != nil {
		glog.Errorf(
			`%s "%s/%s": Failed to update status: %v`,
			typeSI, toUpdate.Namespace, toUpdate.Name, err,
		)
	}

	return updatedInstance, err
}

// updateServiceInstanceCondition updates the given condition for the given Instance
// with the given status, reason, and message.
func (c *controller) updateServiceInstanceCondition(
	instance *v1beta1.ServiceInstance,
	conditionType v1beta1.ServiceInstanceConditionType,
	status v1beta1.ConditionStatus,
	reason,
	message string) error {

	clone, err := api.Scheme.DeepCopy(instance)
	if err != nil {
		return err
	}
	toUpdate := clone.(*v1beta1.ServiceInstance)

	setServiceInstanceCondition(toUpdate, conditionType, status, reason, message)

	glog.V(4).Infof(
		`%s "%s/%s": Updating %v condition to %v`,
		typeSI, instance.Namespace, instance.Name, conditionType, status,
	)
	_, err = c.serviceCatalogClient.ServiceInstances(instance.Namespace).UpdateStatus(toUpdate)
	if err != nil {
		glog.Errorf(
			`%s "%s/%s": Failed to update condition %v to true: %v`,
			typeSI, instance.Namespace, instance.Name, conditionType, err,
		)
	}

	return err
}

// recordStartOfServiceInstanceOperation updates the instance to indicate that
// there is a current operation being performed. The Status of the instance
// is recorded in the registry.
// params:
// toUpdate - a modifiable copy of the instance in the registry to update
// operation - operation that is being performed on the instance
// returns:
// 1 - a modifiable copy of the updated instance in the registry; or toUpdate
//     if there was an error
// 2 - any error that occurred
func (c *controller) recordStartOfServiceInstanceOperation(toUpdate *v1beta1.ServiceInstance, operation v1beta1.ServiceInstanceOperation) (*v1beta1.ServiceInstance, error) {
	toUpdate.Status.CurrentOperation = operation
	now := metav1.Now()
	toUpdate.Status.OperationStartTime = &now
	reason := ""
	message := ""
	switch operation {
	case v1beta1.ServiceInstanceOperationProvision:
		reason = provisioningInFlightReason
		message = provisioningInFlightMessage
	case v1beta1.ServiceInstanceOperationUpdate:
		reason = instanceUpdatingInFlightReason
		message = instanceUpdatingInFlightMessage
	case v1beta1.ServiceInstanceOperationDeprovision:
		reason = deprovisioningInFlightReason
		message = deprovisioningInFlightMessage
	}
	setServiceInstanceCondition(
		toUpdate,
		v1beta1.ServiceInstanceConditionReady,
		v1beta1.ConditionFalse,
		reason,
		message,
	)
	return c.updateServiceInstanceStatus(toUpdate)
}

// clearServiceInstanceCurrentOperation sets the fields of the instance's Status
// to indicate that there is no current operation being performed. The Status
// is *not* recorded in the registry.
func (c *controller) clearServiceInstanceCurrentOperation(toUpdate *v1beta1.ServiceInstance) {
	toUpdate.Status.CurrentOperation = ""
	toUpdate.Status.OperationStartTime = nil
	toUpdate.Status.AsyncOpInProgress = false
	toUpdate.Status.OrphanMitigationInProgress = false
	toUpdate.Status.LastOperation = nil
	toUpdate.Status.InProgressProperties = nil
	toUpdate.Status.ReconciledGeneration = toUpdate.Generation
}

// setServiceInstanceStartOrphanMitigation sets the fields of the instance's
// Status to indicate that orphan mitigation is starting. The Status is *not*
// recorded in the registry.
func setServiceInstanceStartOrphanMitigation(toUpdate *v1beta1.ServiceInstance) {
	toUpdate.Status.OperationStartTime = nil
	toUpdate.Status.AsyncOpInProgress = false
	toUpdate.Status.OrphanMitigationInProgress = true
	toUpdate.Status.InProgressProperties = nil
}

// shouldStartOrphanMitigation returns whether an error with the given status
// code indicates that orphan migitation should start.
func shouldStartOrphanMitigation(statusCode int) bool {
	is2XX := (statusCode >= 200 && statusCode < 300)
	is5XX := (statusCode >= 500 && statusCode < 600)

	return (is2XX && statusCode != http.StatusOK) ||
		statusCode == http.StatusRequestTimeout ||
		is5XX
}<|MERGE_RESOLUTION|>--- conflicted
+++ resolved
@@ -39,9 +39,8 @@
 	"k8s.io/client-go/tools/cache"
 )
 
-<<<<<<< HEAD
 var typeSI = "ServiceInstance"
-=======
+
 const (
 	successDeprovisionReason     string = "DeprovisionedSuccessfully"
 	successDeprovisionMessage    string = "The instance was deprovisioned successfully"
@@ -83,7 +82,6 @@
 	successOrphanMitigationReason string = "OrphanMitigationSuccessful"
 	errorOrphanMigitationReason   string = "OrphanMitigationFailed"
 )
->>>>>>> 662bba80
 
 // ServiceInstance handlers and control-loop
 
