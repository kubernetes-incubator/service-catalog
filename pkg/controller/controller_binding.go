/*
Copyright 2017 The Kubernetes Authors.

Licensed under the Apache License, Version 2.0 (the "License");
you may not use this file except in compliance with the License.
You may obtain a copy of the License at

    http://www.apache.org/licenses/LICENSE-2.0

Unless required by applicable law or agreed to in writing, software
distributed under the License is distributed on an "AS IS" BASIS,
WITHOUT WARRANTIES OR CONDITIONS OF ANY KIND, either express or implied.
See the License for the specific language governing permissions and
limitations under the License.
*/

package controller

import (
	"fmt"
	"net"
	"net/http"
	"time"

	"github.com/golang/glog"
	osb "github.com/pmorie/go-open-service-broker-client/v2"
	"k8s.io/apimachinery/pkg/runtime"
	utilfeature "k8s.io/apiserver/pkg/util/feature"

	"github.com/kubernetes-incubator/service-catalog/pkg/api"
	"github.com/kubernetes-incubator/service-catalog/pkg/apis/servicecatalog/v1beta1"
	scfeatures "github.com/kubernetes-incubator/service-catalog/pkg/features"
	"github.com/kubernetes-incubator/service-catalog/pkg/pretty"
	corev1 "k8s.io/api/core/v1"
	apierrors "k8s.io/apimachinery/pkg/api/errors"
	metav1 "k8s.io/apimachinery/pkg/apis/meta/v1"
	"k8s.io/apimachinery/pkg/util/sets"
	"k8s.io/client-go/tools/cache"
)

const (
	errorNonexistentServiceInstanceReason     string = "ReferencesNonexistentInstance"
	errorBindCallReason                       string = "BindCallFailed"
	errorInjectingBindResultReason            string = "ErrorInjectingBindResult"
	errorEjectingBindReason                   string = "ErrorEjectingServiceBinding"
	errorEjectingBindMessage                  string = "Error ejecting binding."
	errorUnbindCallReason                     string = "UnbindCallFailed"
	errorNonbindableClusterServiceClassReason string = "ErrorNonbindableServiceClass"
	errorServiceInstanceNotReadyReason        string = "ErrorInstanceNotReady"
	errorServiceBindingOrphanMitigation       string = "ServiceBindingNeedsOrphanMitigation"

	successInjectedBindResultReason  string = "InjectedBindResult"
	successInjectedBindResultMessage string = "Injected bind result"
	successUnboundReason             string = "UnboundSuccessfully"
	bindingInFlightReason            string = "BindingRequestInFlight"
	bindingInFlightMessage           string = "Binding request for ServiceBinding in-flight to Broker"
	unbindingInFlightReason          string = "UnbindingRequestInFlight"
	unbindingInFlightMessage         string = "Unbind request for ServiceBinding in-flight to Broker"
)

// bindingControllerKind contains the schema.GroupVersionKind for this controller type.
var bindingControllerKind = v1beta1.SchemeGroupVersion.WithKind("ServiceBinding")

var typeSB = "ServiceBinding"

// ServiceBinding handlers and control-loop

func (c *controller) bindingAdd(obj interface{}) {
	key, err := cache.DeletionHandlingMetaNamespaceKeyFunc(obj)
	if err != nil {
		pcb := pretty.NewContextBuilder(pretty.ServiceBinding, "", "")
		glog.Errorf(pcb.Messagef("Couldn't get key for object %+v: %v", obj, err))
		return
	}
	c.bindingQueue.Add(key)
}

func (c *controller) reconcileServiceBindingKey(key string) error {
	namespace, name, err := cache.SplitMetaNamespaceKey(key)
	if err != nil {
		return err
	}
	pcb := pretty.NewContextBuilder(pretty.ServiceBinding, namespace, name)
	binding, err := c.bindingLister.ServiceBindings(namespace).Get(name)
	if apierrors.IsNotFound(err) {
		glog.Info(pcb.Message("Not doing work because the ServiceBinding has been deleted"))
		return nil
	}
	if err != nil {
		glog.Infof(pcb.Messagef("Unable to retrieve store: %v", err))
		return err
	}

	return c.reconcileServiceBinding(binding)
}

func (c *controller) bindingUpdate(oldObj, newObj interface{}) {
	c.bindingAdd(newObj)
}

func makeServiceBindingClone(binding *v1beta1.ServiceBinding) (*v1beta1.ServiceBinding, error) {
	clone, err := api.Scheme.DeepCopy(binding)
	if err != nil {
		return nil, err
	}
	return clone.(*v1beta1.ServiceBinding), nil
}

func isServiceBindingFailed(binding *v1beta1.ServiceBinding) bool {
	for _, condition := range binding.Status.Conditions {
		if condition.Type == v1beta1.ServiceBindingConditionFailed && condition.Status == v1beta1.ConditionTrue {
			return true
		}
	}
	return false
}

// setAndUpdateServiceBindingStartOrphanMitigation is for setting the
// OrphanMitigationInProgress status to true, setting the proper condition
// statuses, and persisting the changes via updateServiceBindingStatus.
func (c *controller) setAndUpdateServiceBindingStartOrphanMitigation(toUpdate *v1beta1.ServiceBinding) error {
	pcb := pretty.NewContextBuilder(pretty.ServiceBinding, toUpdate.Name, toUpdate.Namespace)
	s := pcb.Message("Starting orphan mitgation")
	toUpdate.Status.OrphanMitigationInProgress = true
	toUpdate.Status.OperationStartTime = nil
	glog.V(5).Info(s)

	setServiceBindingCondition(
		toUpdate,
		v1beta1.ServiceBindingConditionReady,
		v1beta1.ConditionFalse,
		errorServiceBindingOrphanMitigation,
		s,
	)

	c.recorder.Event(toUpdate, corev1.EventTypeWarning, errorServiceBindingOrphanMitigation, s)
	if _, err := c.updateServiceBindingStatus(toUpdate); err != nil {
		return err
	}
	return nil
}

// an error is returned to indicate that the binding has not been
// fully processed and should be resubmitted at a later time.
func (c *controller) reconcileServiceBinding(binding *v1beta1.ServiceBinding) error {
	pcb := pretty.NewContextBuilder(pretty.ServiceBinding, binding.Namespace, binding.Name)
	if isServiceBindingFailed(binding) && binding.ObjectMeta.DeletionTimestamp == nil && !binding.Status.OrphanMitigationInProgress {
		glog.V(4).Infof(pcb.Message("not processing event; status showed that it has failed"))
		return nil
	}

	// Determine whether there is a new generation of the object. If the binding's
	// generation does not match the reconciled generation, then there is a new
	// generation, indicating that changes have been made to the binding's spec.
	//
	// We only do this if the deletion timestamp is nil, because the deletion
	// timestamp changes the object's state in a way that we must reconcile,
	// but does not affect the generation.
	if binding.DeletionTimestamp == nil {
		if binding.Status.ReconciledGeneration == binding.Generation {
			glog.V(4).Infof(pcb.Message("Not processing event; reconciled generation showed there is no work to do"))
			return nil
		}
	}

	toUpdate, err := makeServiceBindingClone(binding)
	if err != nil {
		return err
	}

	glog.V(4).Infof(pcb.Message("Processing"))

	instance, err := c.instanceLister.ServiceInstances(binding.Namespace).Get(binding.Spec.ServiceInstanceRef.Name)
	if err != nil {
		s := fmt.Sprintf(
			`References a non-existent %s "%s/%s"`,
			pretty.ServiceInstance, binding.Namespace, binding.Spec.ServiceInstanceRef.Name,
		)
		glog.Warningf(pcb.Messagef("%s (%s)", s, err))
		c.recorder.Event(binding, corev1.EventTypeWarning, errorNonexistentServiceInstanceReason, s)
		setServiceBindingCondition(
			toUpdate,
			v1beta1.ServiceBindingConditionReady,
			v1beta1.ConditionFalse,
			errorNonexistentServiceInstanceReason,
			"The binding references an ServiceInstance that does not exist. "+s,
		)
		if _, err := c.updateServiceBindingStatus(toUpdate); err != nil {
			return err
		}
		return err
	}

	if instance.Status.AsyncOpInProgress {
		s := fmt.Sprintf(
			`trying to bind to %s "%s/%s" that has ongoing asynchronous operation`,
			pretty.ServiceInstance, binding.Namespace, binding.Spec.ServiceInstanceRef.Name,
		)
		glog.Info(pcb.Message(s))
		c.recorder.Event(binding, corev1.EventTypeWarning, errorWithOngoingAsyncOperation, s)
		setServiceBindingCondition(
			toUpdate,
			v1beta1.ServiceBindingConditionReady,
			v1beta1.ConditionFalse,
			errorWithOngoingAsyncOperation,
			errorWithOngoingAsyncOperationMessage,
		)
		if _, err := c.updateServiceBindingStatus(toUpdate); err != nil {
			return err
		}
		return fmt.Errorf("Ongoing Asynchronous operation")
	}

	if instance.Spec.ClusterServiceClassRef == nil || instance.Spec.ClusterServicePlanRef == nil {
		// retry later
		return fmt.Errorf("ClusterServiceClass or ClusterServicePlan references for Instance have not been resolved yet")
	}

	serviceClass, servicePlan, brokerName, brokerClient, err := c.getClusterServiceClassPlanAndClusterServiceBrokerForServiceBinding(instance, binding)
	if err != nil {
		return err // retry later
	}

	if !isPlanBindable(serviceClass, servicePlan) {
		s := fmt.Sprintf(
			`References a non-bindable %s and Plan (%q) combination`,
			pretty.ClusterServiceClassName(serviceClass), instance.Spec.ClusterServicePlanExternalName,
		)
		glog.Warning(pcb.Message(s))
		c.recorder.Event(binding, corev1.EventTypeWarning, errorNonbindableClusterServiceClassReason, s)
		setServiceBindingCondition(
			toUpdate,
			v1beta1.ServiceBindingConditionReady,
			v1beta1.ConditionFalse,
			errorNonbindableClusterServiceClassReason,
			s,
		)
		if _, err := c.updateServiceBindingStatus(toUpdate); err != nil {
			return err
		}
		return nil
	}

	if binding.DeletionTimestamp == nil && !binding.Status.OrphanMitigationInProgress { // Add or update
		glog.V(4).Info(pcb.Message("Adding/Updating"))

		ns, err := c.kubeClient.CoreV1().Namespaces().Get(instance.Namespace, metav1.GetOptions{})
		if err != nil {
			s := fmt.Sprintf(`Failed to get namespace %q during binding: %s`, instance.Namespace, err)
<<<<<<< HEAD
			glog.Info(pcb.Message(s))
=======
			glog.Infof(
				`%s "%s/%s": %s`,
				typeSB, binding.Namespace, binding.Name, s,
			)
>>>>>>> 630f13f0
			c.recorder.Eventf(binding, corev1.EventTypeWarning, errorFindingNamespaceServiceInstanceReason, s)
			setServiceBindingCondition(
				toUpdate,
				v1beta1.ServiceBindingConditionReady,
				v1beta1.ConditionFalse,
				errorFindingNamespaceServiceInstanceReason,
				"Error finding namespace for instance. "+s,
			)
			if _, err := c.updateServiceBindingStatus(toUpdate); err != nil {
				return err
			}
			return err
		}

		if !isServiceInstanceReady(instance) {
			s := fmt.Sprintf(
				`ServiceBinding cannot begin because referenced %s is not ready`,
				pretty.ServiceInstanceName(instance),
			)
			glog.Info(pcb.Message(s))
			c.recorder.Eventf(binding, corev1.EventTypeWarning, errorServiceInstanceNotReadyReason, s)
			setServiceBindingCondition(
				toUpdate,
				v1beta1.ServiceBindingConditionReady,
				v1beta1.ConditionFalse,
				errorServiceInstanceNotReadyReason,
				s,
			)
			if _, err := c.updateServiceBindingStatus(toUpdate); err != nil {
				return err
			}
			return nil
		}

		var (
			parameters                 map[string]interface{}
			parametersChecksum         string
			rawParametersWithRedaction *runtime.RawExtension
		)
		if binding.Spec.Parameters != nil || binding.Spec.ParametersFrom != nil {
			var parametersWithSecretsRedacted map[string]interface{}
			parameters, parametersWithSecretsRedacted, err = buildParameters(c.kubeClient, binding.Namespace, binding.Spec.ParametersFrom, binding.Spec.Parameters)
			if err != nil {
				s := fmt.Sprintf(
					`Failed to prepare parameters\n%s\n %s`,
					binding.Spec.Parameters, err,
				)
				glog.Warning(pcb.Message(s))
				c.recorder.Event(binding, corev1.EventTypeWarning, errorWithParameters, s)
				setServiceBindingCondition(
					toUpdate,
					v1beta1.ServiceBindingConditionReady,
					v1beta1.ConditionFalse,
					errorWithParameters,
					s,
				)
				if _, err := c.updateServiceBindingStatus(toUpdate); err != nil {
					return err
				}
				return err
			}

			parametersChecksum, err = generateChecksumOfParameters(parameters)
			if err != nil {
				s := fmt.Sprintf(`Failed to generate the parameters checksum to store in Status: %s`, err)
				glog.Infof(pcb.Message(s))
				c.recorder.Eventf(binding, corev1.EventTypeWarning, errorWithParameters, s)
				setServiceBindingCondition(
					toUpdate,
					v1beta1.ServiceBindingConditionReady,
					v1beta1.ConditionFalse,
					errorWithParameters,
					s)
				if _, err := c.updateServiceBindingStatus(toUpdate); err != nil {
					return err
				}
				return err
			}

			marshalledParametersWithRedaction, err := MarshalRawParameters(parametersWithSecretsRedacted)
			if err != nil {
				s := fmt.Sprintf(`Failed to marshal the parameters to store in Status: %s`, err)
				glog.Info(pcb.Message(s))
				c.recorder.Eventf(binding, corev1.EventTypeWarning, errorWithParameters, s)
				setServiceBindingCondition(
					toUpdate,
					v1beta1.ServiceBindingConditionReady,
					v1beta1.ConditionFalse,
					errorWithParameters,
					s)
				if _, err := c.updateServiceBindingStatus(toUpdate); err != nil {
					return err
				}
				return err
			}

			rawParametersWithRedaction = &runtime.RawExtension{
				Raw: marshalledParametersWithRedaction,
			}
		}

		toUpdate.Status.InProgressProperties = &v1beta1.ServiceBindingPropertiesState{
			Parameters:         rawParametersWithRedaction,
			ParametersChecksum: parametersChecksum,
			UserInfo:           toUpdate.Spec.UserInfo,
		}

		appGUID := string(ns.UID)
		request := &osb.BindRequest{
			BindingID:    binding.Spec.ExternalID,
			InstanceID:   instance.Spec.ExternalID,
			ServiceID:    serviceClass.Spec.ExternalID,
			PlanID:       servicePlan.Spec.ExternalID,
			AppGUID:      &appGUID,
			Parameters:   parameters,
			BindResource: &osb.BindResource{AppGUID: &appGUID},
		}

		if utilfeature.DefaultFeatureGate.Enabled(scfeatures.OriginatingIdentity) {
			originatingIdentity, err := buildOriginatingIdentity(binding.Spec.UserInfo)
			if err != nil {
				s := fmt.Sprintf(`Error building originating identity headers for binding: %v`, err)
				glog.Warning(pcb.Message(s))
				c.recorder.Event(binding, corev1.EventTypeWarning, errorWithOriginatingIdentity, s)
				setServiceBindingCondition(
					toUpdate,
					v1beta1.ServiceBindingConditionReady,
					v1beta1.ConditionFalse,
					errorWithOriginatingIdentity,
					s,
				)
				if _, err := c.updateServiceBindingStatus(toUpdate); err != nil {
					return err
				}
				return err
			}
			request.OriginatingIdentity = originatingIdentity
		}

		if toUpdate.Status.CurrentOperation == "" {
			toUpdate, err = c.recordStartOfServiceBindingOperation(toUpdate, v1beta1.ServiceBindingOperationBind)
			if err != nil {
				// There has been an update to the binding. Start reconciliation
				// over with a fresh view of the binding.
				return err
			}
		}

		response, err := brokerClient.Bind(request)
		// orphan mitigation: looking for timeout
		if netErr, ok := err.(net.Error); ok && netErr.Timeout() {
			setServiceBindingCondition(
				toUpdate,
				v1beta1.ServiceBindingConditionFailed,
				v1beta1.ConditionTrue,
				errorBindCallReason,
				"Communication with the ServiceBroker timed out; Bind operation will not be retried: "+err.Error(),
			)
			return c.setAndUpdateServiceBindingStartOrphanMitigation(toUpdate)
		} else if err != nil {
			if httpErr, ok := osb.IsHTTPError(err); ok {
				// orphan mitigation: looking for 2xx (excluding 200), 408, 5xx
				if httpErr.StatusCode > 200 && httpErr.StatusCode < 300 ||
					httpErr.StatusCode == http.StatusRequestTimeout ||
					httpErr.StatusCode >= 500 && httpErr.StatusCode < 600 {
					setServiceBindingCondition(
						toUpdate,
						v1beta1.ServiceBindingConditionFailed,
						v1beta1.ConditionTrue,
						errorBindCallReason,
						"ServiceBroker returned a failure; Bind operation will not be retried: "+err.Error(),
					)
					return c.setAndUpdateServiceBindingStartOrphanMitigation(toUpdate)
				}
				s := fmt.Sprintf(
					`Error creating ServiceBinding for %s: %v`,
					pretty.FromServiceInstanceOfClusterServiceClassAtBrokerName(instance, serviceClass, brokerName), httpErr.Error(),
				)
				glog.Warning(pcb.Message(s))
				c.recorder.Event(binding, corev1.EventTypeWarning, errorBindCallReason, s)

				setServiceBindingCondition(
					toUpdate,
					v1beta1.ServiceBindingConditionFailed,
					v1beta1.ConditionTrue,
					"ServiceBindingReturnedFailure",
					s,
				)
				setServiceBindingCondition(
					toUpdate,
					v1beta1.ServiceBindingConditionReady,
					v1beta1.ConditionFalse,
					errorBindCallReason,
					"Bind call failed. "+s)
				c.clearServiceBindingCurrentOperation(toUpdate)
				if _, err := c.updateServiceBindingStatus(toUpdate); err != nil {
					return err
				}
				return nil
			}

			s := fmt.Sprintf(
				`Error creating ServiceBinding for %s: %s`,
				pretty.FromServiceInstanceOfClusterServiceClassAtBrokerName(instance, serviceClass, brokerName), err,
			)
			glog.Warning(pcb.Message(s))
			c.recorder.Event(binding, corev1.EventTypeWarning, errorBindCallReason, s)
			setServiceBindingCondition(
				toUpdate,
				v1beta1.ServiceBindingConditionReady,
				v1beta1.ConditionFalse,
				errorBindCallReason,
				"Bind call failed. "+s)

			if !time.Now().Before(toUpdate.Status.OperationStartTime.Time.Add(c.reconciliationRetryDuration)) {
				s := "Stopping reconciliation retries, too much time has elapsed"
				glog.Info(pcb.Message(s))
				c.recorder.Event(binding, corev1.EventTypeWarning, errorReconciliationRetryTimeoutReason, s)
				setServiceBindingCondition(toUpdate,
					v1beta1.ServiceBindingConditionFailed,
					v1beta1.ConditionTrue,
					errorReconciliationRetryTimeoutReason,
					s)
				c.clearServiceBindingCurrentOperation(toUpdate)
				if _, err := c.updateServiceBindingStatus(toUpdate); err != nil {
					return err
				}
				return nil
			}

			if _, err := c.updateServiceBindingStatus(toUpdate); err != nil {
				return err
			}
			return err
		}

		// The Bind request has returned successfully from the Broker. Continue
		// with the success case of creating the ServiceBinding.

		// Save off the external properties here even if the subsequent
		// credentials injection fails. The Broker has already processed the
		// request, so this is what the Broker knows about the state of the
		// binding.
		toUpdate.Status.ExternalProperties = toUpdate.Status.InProgressProperties
		toUpdate.Status.InProgressProperties = nil

		err = c.injectServiceBinding(binding, response.Credentials)
		if err != nil {
			s := fmt.Sprintf(`Error injecting binding results: %s`, err)
			glog.Warning(pcb.Message(s))
			c.recorder.Event(binding, corev1.EventTypeWarning, errorInjectingBindResultReason, s)
			setServiceBindingCondition(
				toUpdate,
				v1beta1.ServiceBindingConditionReady,
				v1beta1.ConditionFalse,
				errorInjectingBindResultReason,
				"Error injecting bind result "+s,
			)

			if !time.Now().Before(toUpdate.Status.OperationStartTime.Time.Add(c.reconciliationRetryDuration)) {
				s := fmt.Sprint(pcb.Message("Stopping reconciliation retries, too much time has elapsed"))
				glog.Info(pcb.Message(s))
				c.recorder.Event(binding, corev1.EventTypeWarning, errorReconciliationRetryTimeoutReason, s)
				setServiceBindingCondition(toUpdate,
					v1beta1.ServiceBindingConditionFailed,
					v1beta1.ConditionTrue,
					errorReconciliationRetryTimeoutReason,
					s)
				return c.setAndUpdateServiceBindingStartOrphanMitigation(toUpdate)
			}

			if _, err := c.updateServiceBindingStatus(toUpdate); err != nil {
				return err
			}
			// TODO: solve scenario where bind request successful, credential injection fails, later reconciliations have non-failing errors
			// with Bind request. After retry duration, reconciler gives up but will not do orphan mitigation.
			return err
		}

		c.clearServiceBindingCurrentOperation(toUpdate)

		setServiceBindingCondition(
			toUpdate,
			v1beta1.ServiceBindingConditionReady,
			v1beta1.ConditionTrue,
			successInjectedBindResultReason,
			successInjectedBindResultMessage,
		)

		if _, err := c.updateServiceBindingStatus(toUpdate); err != nil {
			return err
		}

		c.recorder.Event(binding, corev1.EventTypeNormal, successInjectedBindResultReason, successInjectedBindResultMessage)
		glog.V(5).Infof(pcb.Messagef(
			`Successfully bound to %s`,
			pretty.FromServiceInstanceOfClusterServiceClassAtBrokerName(instance, serviceClass, brokerName),
		))

		return nil
	}

	// All updates not having a DeletingTimestamp will have been handled above
	// and returned early, except in the case of orphan mitigation. Otherwise,
	// when we reach this point, we're dealing with an update that's actually
	// a soft delete-- i.e. we have some finalization to do.
	if finalizers := sets.NewString(binding.Finalizers...); finalizers.Has(v1beta1.FinalizerServiceCatalog) || binding.Status.OrphanMitigationInProgress {
		err := c.ejectServiceBinding(binding)
		if err != nil {
			s := fmt.Sprintf(`Error deleting secret: %s`, err)
			glog.Warning(pcb.Message(s))
			c.recorder.Eventf(binding, corev1.EventTypeWarning, errorEjectingBindReason, "%v %v", errorEjectingBindMessage, s)
			setServiceBindingCondition(
				toUpdate,
				v1beta1.ServiceBindingConditionReady,
				v1beta1.ConditionUnknown,
				errorEjectingBindReason,
				errorEjectingBindMessage+s,
			)
			if _, err := c.updateServiceBindingStatus(toUpdate); err != nil {
				return err
			}
			return err
		}

		unbindRequest := &osb.UnbindRequest{
			BindingID:  binding.Spec.ExternalID,
			InstanceID: instance.Spec.ExternalID,
			ServiceID:  serviceClass.Spec.ExternalID,
			PlanID:     servicePlan.Spec.ExternalID,
		}

		if utilfeature.DefaultFeatureGate.Enabled(scfeatures.OriginatingIdentity) {
			originatingIdentity, err := buildOriginatingIdentity(binding.Spec.UserInfo)
			if err != nil {
				s := fmt.Sprintf(`Error building originating identity headers while unbinding: %v`, err)
				glog.Warning(pcb.Message(s))
				c.recorder.Event(binding, corev1.EventTypeWarning, errorWithOriginatingIdentity, s)
				setServiceBindingCondition(
					toUpdate,
					v1beta1.ServiceBindingConditionReady,
					v1beta1.ConditionFalse,
					errorWithOriginatingIdentity,
					s,
				)
				if _, err := c.updateServiceBindingStatus(toUpdate); err != nil {
					return err
				}
				return err
			}
			unbindRequest.OriginatingIdentity = originatingIdentity
		}

		if toUpdate.Status.CurrentOperation == "" {
			toUpdate, err = c.recordStartOfServiceBindingOperation(toUpdate, v1beta1.ServiceBindingOperationUnbind)
			if err != nil {
				// There has been an update to the binding. Start reconciliation
				// over with a fresh view of the binding.
				return err
			}
		} else if toUpdate.Status.OrphanMitigationInProgress && toUpdate.Status.OperationStartTime == nil {
			now := metav1.Now()
			toUpdate.Status.OperationStartTime = &now
		}

		_, err = brokerClient.Unbind(unbindRequest)
		if err != nil {
			if httpErr, ok := osb.IsHTTPError(err); ok {
				s := fmt.Sprintf(
					`Error unbinding from %s: %s`,
					pretty.FromServiceInstanceOfClusterServiceClassAtBrokerName(instance, serviceClass, brokerName), httpErr.Error(),
				)
				glog.Warning(pcb.Message(s))
				c.recorder.Event(binding, corev1.EventTypeWarning, errorUnbindCallReason, s)
				setServiceBindingCondition(
					toUpdate,
					v1beta1.ServiceBindingConditionReady,
					v1beta1.ConditionUnknown,
					errorUnbindCallReason,
					"Unbind call failed. "+s)
				if !toUpdate.Status.OrphanMitigationInProgress {
					setServiceBindingCondition(
						toUpdate,
						v1beta1.ServiceBindingConditionFailed,
						v1beta1.ConditionTrue,
						errorUnbindCallReason,
						"Unbind call failed. "+s)
				}
				c.clearServiceBindingCurrentOperation(toUpdate)
				if _, err := c.updateServiceBindingStatus(toUpdate); err != nil {
					return err
				}
				return nil
			}
			s := fmt.Sprintf(
				`Error unbinding from %s: %s`,
				pretty.FromServiceInstanceOfClusterServiceClassAtBrokerName(instance, serviceClass, brokerName), err,
			)
			glog.Warning(pcb.Message(s))
			c.recorder.Event(binding, corev1.EventTypeWarning, errorUnbindCallReason, s)
			setServiceBindingCondition(
				toUpdate,
				v1beta1.ServiceBindingConditionReady,
				v1beta1.ConditionUnknown,
				errorUnbindCallReason,
				"Unbind call failed. "+s)

			if !time.Now().Before(toUpdate.Status.OperationStartTime.Time.Add(c.reconciliationRetryDuration)) {
				s := "Stopping reconciliation retries, too much time has elapsed"
				glog.Info(pcb.Message(s))
				c.recorder.Event(binding, corev1.EventTypeWarning, errorReconciliationRetryTimeoutReason, s)
				setServiceBindingCondition(toUpdate,
					v1beta1.ServiceBindingConditionFailed,
					v1beta1.ConditionTrue,
					errorReconciliationRetryTimeoutReason,
					s)
				if toUpdate.Status.OrphanMitigationInProgress {
					s := "Stopping reconciliation retries, too much time has elapsed during orphan mitigation"
					glog.Info(pcb.Message(s))
					c.recorder.Event(binding, corev1.EventTypeWarning, errorReconciliationRetryTimeoutReason, s)
				} else {
					s := "Stopping reconciliation retries, too much time has elapsed"
					glog.Info(pcb.Message(s))
					c.recorder.Event(binding, corev1.EventTypeWarning, errorReconciliationRetryTimeoutReason, s)
					setServiceBindingCondition(toUpdate,
						v1beta1.ServiceBindingConditionFailed,
						v1beta1.ConditionTrue,
						errorReconciliationRetryTimeoutReason,
						s)
				}
				c.clearServiceBindingCurrentOperation(toUpdate)
				if _, err := c.updateServiceBindingStatus(toUpdate); err != nil {
					return err
				}
				return nil
			}

			if _, err := c.updateServiceBindingStatus(toUpdate); err != nil {
				return err
			}
			return err
		}

		if toUpdate.Status.OrphanMitigationInProgress {
			s := "Orphan mitigation successful"
			setServiceBindingCondition(toUpdate,
				v1beta1.ServiceBindingConditionReady,
				v1beta1.ConditionFalse,
				successOrphanMitigationReason,
				s)
		} else {
			s := "The binding was deleted successfully"
			setServiceBindingCondition(
				toUpdate,
				v1beta1.ServiceBindingConditionReady,
				v1beta1.ConditionFalse,
				successUnboundReason,
				s,
			)
			// Clear the finalizer
			finalizers.Delete(v1beta1.FinalizerServiceCatalog)
			toUpdate.Finalizers = finalizers.List()
		}

		toUpdate.Status.ExternalProperties = nil
		c.clearServiceBindingCurrentOperation(toUpdate)
		if _, err := c.updateServiceBindingStatus(toUpdate); err != nil {
			return err
		}

		c.recorder.Event(binding, corev1.EventTypeNormal, successUnboundReason, "This binding was deleted successfully")
		glog.V(5).Info(pcb.Messagef(
			"Successfully deleted ServiceBinding of %s",
			pretty.FromServiceInstanceOfClusterServiceClassAtBrokerName(instance, serviceClass, brokerName),
		))
	}
	return nil
}

// isPlanBindable returns whether the given ClusterServiceClass and ClusterServicePlan
// combination is bindable.  Plans may override the service-level bindable
// attribute, so if the plan provides a value, return that value.  Otherwise,
// return the Bindable field of the ClusterServiceClass.
//
// Note: enforcing that the plan belongs to the given service class is the
// responsibility of the caller.
func isPlanBindable(serviceClass *v1beta1.ClusterServiceClass, plan *v1beta1.ClusterServicePlan) bool {
	if plan.Spec.Bindable != nil {
		return *plan.Spec.Bindable
	}

	return serviceClass.Spec.Bindable
}

func (c *controller) injectServiceBinding(binding *v1beta1.ServiceBinding, credentials map[string]interface{}) error {
	pcb := pretty.NewContextBuilder(pretty.ServiceBinding, binding.Namespace, binding.Name)
	glog.V(5).Info(pcb.Messagef(`Creating/updating Secret "%s/%s" with %d keys`,
		binding.Namespace, binding.Spec.SecretName, len(credentials),
	))

	secretData := make(map[string][]byte)
	for k, v := range credentials {
		var err error
		secretData[k], err = serialize(v)
		if err != nil {
			return fmt.Errorf("Unable to serialize value for credential key %q (value is intentionally not logged): %s", k, err)
		}
	}

	// Creating/updating the Secret
	secretClient := c.kubeClient.CoreV1().Secrets(binding.Namespace)
	existingSecret, err := secretClient.Get(binding.Spec.SecretName, metav1.GetOptions{})
	if err == nil {
		// Update existing secret
		if !metav1.IsControlledBy(existingSecret, binding) {
			controllerRef := metav1.GetControllerOf(existingSecret)
			return fmt.Errorf(`Secret "%s/%s" is not owned by ServiceBinding, controllerRef: %v`, binding.Namespace, existingSecret.Name, controllerRef)
		}
		existingSecret.Data = secretData
		_, err = secretClient.Update(existingSecret)
		if err != nil {
			if apierrors.IsConflict(err) {
				// Conflicting update detected, try again later
				return fmt.Errorf(`Conflicting Secret "%s/%s" update detected`, binding.Namespace, existingSecret.Name)
			}
			return fmt.Errorf(`Unexpected error updating Secret "%s/%s": %v`, binding.Namespace, existingSecret.Name, err)
		}
	} else {
		if !apierrors.IsNotFound(err) {
			// Terminal error
			return fmt.Errorf(`Unexpected error getting Secret "%s/%s": %v`, binding.Namespace, existingSecret.Name, err)
		}
		err = nil

		// Create new secret
		secret := &corev1.Secret{
			ObjectMeta: metav1.ObjectMeta{
				Name:      binding.Spec.SecretName,
				Namespace: binding.Namespace,
				OwnerReferences: []metav1.OwnerReference{
					*metav1.NewControllerRef(binding, bindingControllerKind),
				},
			},
			Data: secretData,
		}
		_, err = secretClient.Create(secret)
		if err != nil {
			if apierrors.IsAlreadyExists(err) {
				// Concurrent controller has created secret under the same name,
				// Update the secret at the next retry iteration
				return fmt.Errorf(`Conflicting Secret "%s/%s" creation detected`, binding.Namespace, secret.Name)
			}
			// Terminal error
			return fmt.Errorf(`Unexpected error creating Secret "%s/%s": %v`, binding.Namespace, secret.Name, err)
		}
	}

	return err
}

func (c *controller) ejectServiceBinding(binding *v1beta1.ServiceBinding) error {
	var err error
<<<<<<< HEAD
	pcb := pretty.NewContextBuilder(pretty.ServiceBinding, binding.Namespace, binding.Name)
	glog.V(5).Info(pcb.Messagef(`Deleting Secret "%s/%s"`,
		binding.Namespace, binding.Spec.SecretName,
	))
	err = c.kubeClient.Core().Secrets(binding.Namespace).Delete(binding.Spec.SecretName, &metav1.DeleteOptions{})
=======

	glog.V(5).Infof(
		`%s "%s/%s": Deleting Secret "%s/%s"`,
		typeSB, binding.Namespace, binding.Name, binding.Namespace, binding.Spec.SecretName,
	)
	err = c.kubeClient.CoreV1().Secrets(binding.Namespace).Delete(binding.Spec.SecretName, &metav1.DeleteOptions{})
>>>>>>> 630f13f0
	if err != nil && !apierrors.IsNotFound(err) {
		return err
	}

	return nil
}

// setServiceBindingCondition sets a single condition on a ServiceBinding's
// status: if the condition already exists in the status, it is mutated; if the
// condition does not already exist in the status, it is added. Other
// conditions in the // status are not altered. If the condition exists and its
// status changes, the LastTransitionTime field is updated.

//
// Note: objects coming from informers should never be mutated; always pass a
// deep copy as the binding parameter.
func setServiceBindingCondition(toUpdate *v1beta1.ServiceBinding,
	conditionType v1beta1.ServiceBindingConditionType,
	status v1beta1.ConditionStatus,
	reason, message string) {

	setServiceBindingConditionInternal(toUpdate, conditionType, status, reason, message, metav1.Now())
}

// setServiceBindingConditionInternal is
// setServiceBindingCondition but allows the time to be parameterized
// for testing.
func setServiceBindingConditionInternal(toUpdate *v1beta1.ServiceBinding,
	conditionType v1beta1.ServiceBindingConditionType,
	status v1beta1.ConditionStatus,
	reason, message string,
	t metav1.Time) {
	pcb := pretty.NewContextBuilder(pretty.ServiceBinding, toUpdate.Namespace, toUpdate.Name)
	glog.V(5).Info(pcb.Messagef(
		"Setting condition %q to %v",
		conditionType, status,
	))

	newCondition := v1beta1.ServiceBindingCondition{
		Type:    conditionType,
		Status:  status,
		Reason:  reason,
		Message: message,
	}

	if len(toUpdate.Status.Conditions) == 0 {
		glog.Info(pcb.Messagef(
			"Setting lastTransitionTime for condition %q to %v",
			conditionType, t,
		))
		newCondition.LastTransitionTime = t
		toUpdate.Status.Conditions = []v1beta1.ServiceBindingCondition{newCondition}
		return
	}
	for i, cond := range toUpdate.Status.Conditions {
		if cond.Type == conditionType {
			if cond.Status != newCondition.Status {
				glog.V(3).Info(pcb.Messagef(
					"Found status change for condition %q: %q -> %q; setting lastTransitionTime to %v",
					conditionType, cond.Status, status, t,
				))
				newCondition.LastTransitionTime = t
			} else {
				newCondition.LastTransitionTime = cond.LastTransitionTime
			}

			toUpdate.Status.Conditions[i] = newCondition
			return
		}
	}

	glog.V(3).Info(
		pcb.Messagef("Setting lastTransitionTime for condition %q to %v",
			conditionType, t,
		))

	newCondition.LastTransitionTime = t
	toUpdate.Status.Conditions = append(toUpdate.Status.Conditions, newCondition)
}

func (c *controller) updateServiceBindingStatus(toUpdate *v1beta1.ServiceBinding) (*v1beta1.ServiceBinding, error) {
	pcb := pretty.NewContextBuilder(pretty.ServiceBinding, toUpdate.Namespace, toUpdate.Name)
	glog.V(4).Info(pcb.Message("Updating status"))
	updatedBinding, err := c.serviceCatalogClient.ServiceBindings(toUpdate.Namespace).UpdateStatus(toUpdate)
	if err != nil {
		glog.Errorf(pcb.Messagef("Error updating status: %v", err))
	}
	return updatedBinding, err
}

// updateServiceBindingCondition updates the given condition for the given ServiceBinding
// with the given status, reason, and message.
func (c *controller) updateServiceBindingCondition(
	binding *v1beta1.ServiceBinding,
	conditionType v1beta1.ServiceBindingConditionType,
	status v1beta1.ConditionStatus,
	reason, message string) error {

	pcb := pretty.NewContextBuilder(pretty.ServiceBinding, binding.Namespace, binding.Name)

	toUpdate, err := makeServiceBindingClone(binding)
	if err != nil {
		return err
	}

	setServiceBindingCondition(toUpdate, conditionType, status, reason, message)

	glog.V(4).Info(pcb.Messagef(
		"Updating %v condition to %v (Reason: %q, Message: %q)",
		typeSB, binding.Namespace, binding.Name, conditionType, status, reason, message,
	))
	_, err = c.serviceCatalogClient.ServiceBindings(binding.Namespace).UpdateStatus(toUpdate)
	if err != nil {
		glog.Errorf(pcb.Messagef(
			"Error updating %v condition to %v: %v",
			status, err,
		))
	}
	return err
}

func (c *controller) bindingDelete(obj interface{}) {
	binding, ok := obj.(*v1beta1.ServiceBinding)
	if binding == nil || !ok {
		return
	}

	pcb := pretty.NewContextBuilder(pretty.ServiceBinding, binding.Namespace, binding.Name)
	glog.V(4).Info(pcb.Message("Received delete event; no further processing will occur"))
}

// recordStartOfServiceBindingOperation updates the binding to indicate
// that there is a current operation being performed. The Status of the binding
// is recorded in the registry.
// params:
// toUpdate - a modifiable copy of the binding in the registry to update
// operation - operation that is being performed on the binding
// returns:
// 1 - a modifiable copy of toUpdate; or toUpdate if there was an error
// 2 - any error that occurred
func (c *controller) recordStartOfServiceBindingOperation(toUpdate *v1beta1.ServiceBinding, operation v1beta1.ServiceBindingOperation) (*v1beta1.ServiceBinding, error) {
	toUpdate.Status.CurrentOperation = operation
	now := metav1.Now()
	toUpdate.Status.OperationStartTime = &now
	reason := ""
	message := ""
	switch operation {
	case v1beta1.ServiceBindingOperationBind:
		reason = bindingInFlightReason
		message = bindingInFlightMessage
	case v1beta1.ServiceBindingOperationUnbind:
		reason = unbindingInFlightReason
		message = unbindingInFlightMessage
	}
	setServiceBindingCondition(
		toUpdate,
		v1beta1.ServiceBindingConditionReady,
		v1beta1.ConditionFalse,
		reason,
		message,
	)
	return c.updateServiceBindingStatus(toUpdate)
}

// clearServiceBindingCurrentOperation sets the fields of the binding's
// Status to indicate that there is no current operation being performed. The
// Status is *not* recorded in the registry.
func (c *controller) clearServiceBindingCurrentOperation(toUpdate *v1beta1.ServiceBinding) {
	toUpdate.Status.CurrentOperation = ""
	toUpdate.Status.OperationStartTime = nil
	toUpdate.Status.ReconciledGeneration = toUpdate.Generation
	toUpdate.Status.InProgressProperties = nil
	toUpdate.Status.OrphanMitigationInProgress = false
}<|MERGE_RESOLUTION|>--- conflicted
+++ resolved
@@ -60,8 +60,6 @@
 
 // bindingControllerKind contains the schema.GroupVersionKind for this controller type.
 var bindingControllerKind = v1beta1.SchemeGroupVersion.WithKind("ServiceBinding")
-
-var typeSB = "ServiceBinding"
 
 // ServiceBinding handlers and control-loop
 
@@ -247,14 +245,7 @@
 		ns, err := c.kubeClient.CoreV1().Namespaces().Get(instance.Namespace, metav1.GetOptions{})
 		if err != nil {
 			s := fmt.Sprintf(`Failed to get namespace %q during binding: %s`, instance.Namespace, err)
-<<<<<<< HEAD
 			glog.Info(pcb.Message(s))
-=======
-			glog.Infof(
-				`%s "%s/%s": %s`,
-				typeSB, binding.Namespace, binding.Name, s,
-			)
->>>>>>> 630f13f0
 			c.recorder.Eventf(binding, corev1.EventTypeWarning, errorFindingNamespaceServiceInstanceReason, s)
 			setServiceBindingCondition(
 				toUpdate,
@@ -817,20 +808,11 @@
 
 func (c *controller) ejectServiceBinding(binding *v1beta1.ServiceBinding) error {
 	var err error
-<<<<<<< HEAD
 	pcb := pretty.NewContextBuilder(pretty.ServiceBinding, binding.Namespace, binding.Name)
 	glog.V(5).Info(pcb.Messagef(`Deleting Secret "%s/%s"`,
 		binding.Namespace, binding.Spec.SecretName,
 	))
-	err = c.kubeClient.Core().Secrets(binding.Namespace).Delete(binding.Spec.SecretName, &metav1.DeleteOptions{})
-=======
-
-	glog.V(5).Infof(
-		`%s "%s/%s": Deleting Secret "%s/%s"`,
-		typeSB, binding.Namespace, binding.Name, binding.Namespace, binding.Spec.SecretName,
-	)
 	err = c.kubeClient.CoreV1().Secrets(binding.Namespace).Delete(binding.Spec.SecretName, &metav1.DeleteOptions{})
->>>>>>> 630f13f0
 	if err != nil && !apierrors.IsNotFound(err) {
 		return err
 	}
@@ -940,7 +922,7 @@
 
 	glog.V(4).Info(pcb.Messagef(
 		"Updating %v condition to %v (Reason: %q, Message: %q)",
-		typeSB, binding.Namespace, binding.Name, conditionType, status, reason, message,
+		conditionType, status, reason, message,
 	))
 	_, err = c.serviceCatalogClient.ServiceBindings(binding.Namespace).UpdateStatus(toUpdate)
 	if err != nil {
