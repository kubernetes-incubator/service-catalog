/*
Copyright 2018 The Kubernetes Authors.

Licensed under the Apache License, Version 2.0 (the "License");
you may not use this file except in compliance with the License.
You may obtain a copy of the License at

    http://www.apache.org/licenses/LICENSE-2.0

Unless required by applicable law or agreed to in writing, software
distributed under the License is distributed on an "AS IS" BASIS,
WITHOUT WARRANTIES OR CONDITIONS OF ANY KIND, either express or implied.
See the License for the specific language governing permissions and
limitations under the License.
*/

package v1beta1

import (
	"k8s.io/apimachinery/pkg/runtime"
)

// GetName returns the plan's name.
func (p *ClusterServicePlan) GetName() string {
	return p.Name
}

// GetName returns the plan's name.
func (p *ServicePlan) GetName() string {
	return p.Name
}

// GetNamespace for cluster-scoped plans always returns "".
func (p *ClusterServicePlan) GetNamespace() string {
	return ""
}

// GetNamespace returns the plan's namespace.
func (p *ServicePlan) GetNamespace() string {
	return p.Namespace
}

// GetShortStatus returns the plan's status.
func (p *ClusterServicePlan) GetShortStatus() string {
	if p.Status.RemovedFromBrokerCatalog {
		return "Deprecated"
	}
	return "Active"
}

// GetShortStatus returns the plan's status.
func (p *ServicePlan) GetShortStatus() string {
	if p.Status.RemovedFromBrokerCatalog {
		return "Deprecated"
	}
	return "Active"
}

// GetExternalName returns the plan's external name.
func (p *ClusterServicePlan) GetExternalName() string {
	return p.Spec.ExternalName
}

// GetExternalName returns the plan's external name.
func (p *ServicePlan) GetExternalName() string {
	return p.Spec.ExternalName
}

// GetDescription returns the plan description.
func (p *ClusterServicePlan) GetDescription() string {
	return p.Spec.Description
}

// GetDescription returns the plan description.
func (p *ServicePlan) GetDescription() string {
	return p.Spec.Description
}

// GetFree returns if the plan is free.
func (p *ClusterServicePlan) GetFree() bool {
	return p.Spec.Free
}

// GetFree returns if the plan is free.
func (p *ServicePlan) GetFree() bool {
	return p.Spec.Free
}

// GetClassID returns the class name from plan.
func (p *ClusterServicePlan) GetClassID() string {
	return p.Spec.ClusterServiceClassRef.Name
}

// GetClassID returns the class name from plan.
func (p *ServicePlan) GetClassID() string {
	return p.Spec.ServiceClassRef.Name
}

<<<<<<< HEAD
// IsManaged returns whether the plan is managed or not.
func (p *ClusterServicePlan) IsManaged() bool {
	return IsServiceCatalogManagedResource(p)
}

// IsManaged returns whether the plan is managed or not.
func (p *ServicePlan) IsManaged() bool {
	return IsServiceCatalogManagedResource(p)
=======
// GetDefaultProvisionParameters returns the default provision parameters from plan.
func (p *ClusterServicePlan) GetDefaultProvisionParameters() *runtime.RawExtension {
	return p.Spec.DefaultProvisionParameters
}

// GetDefaultProvisionParameters returns the default provision parameters from plan.
func (p *ServicePlan) GetDefaultProvisionParameters() *runtime.RawExtension {
	return p.Spec.DefaultProvisionParameters
>>>>>>> 5e5b0aa6
}

// GetInstanceCreateSchema returns the instance create schema from plan.
func (p *ClusterServicePlan) GetInstanceCreateSchema() *runtime.RawExtension {
	return p.Spec.ServiceInstanceCreateParameterSchema
}

// GetInstanceCreateSchema returns the instance create schema from plan.
func (p *ServicePlan) GetInstanceCreateSchema() *runtime.RawExtension {
	return p.Spec.ServiceInstanceCreateParameterSchema
}

// GetInstanceUpdateSchema returns the instance update schema from plan.
func (p *ClusterServicePlan) GetInstanceUpdateSchema() *runtime.RawExtension {
	return p.Spec.ServiceInstanceUpdateParameterSchema
}

// GetInstanceUpdateSchema returns the instance update schema from plan.
func (p *ServicePlan) GetInstanceUpdateSchema() *runtime.RawExtension {
	return p.Spec.ServiceInstanceUpdateParameterSchema
}

// GetBindingCreateSchema returns the instance create schema from plan.
func (p *ClusterServicePlan) GetBindingCreateSchema() *runtime.RawExtension {
	return p.Spec.ServiceBindingCreateParameterSchema
}

// GetBindingCreateSchema returns the instance create schema from plan.
func (p *ServicePlan) GetBindingCreateSchema() *runtime.RawExtension {
	return p.Spec.ServiceBindingCreateParameterSchema
}<|MERGE_RESOLUTION|>--- conflicted
+++ resolved
@@ -96,7 +96,6 @@
 	return p.Spec.ServiceClassRef.Name
 }
 
-<<<<<<< HEAD
 // IsManaged returns whether the plan is managed or not.
 func (p *ClusterServicePlan) IsManaged() bool {
 	return IsServiceCatalogManagedResource(p)
@@ -105,7 +104,8 @@
 // IsManaged returns whether the plan is managed or not.
 func (p *ServicePlan) IsManaged() bool {
 	return IsServiceCatalogManagedResource(p)
-=======
+}
+
 // GetDefaultProvisionParameters returns the default provision parameters from plan.
 func (p *ClusterServicePlan) GetDefaultProvisionParameters() *runtime.RawExtension {
 	return p.Spec.DefaultProvisionParameters
@@ -114,7 +114,6 @@
 // GetDefaultProvisionParameters returns the default provision parameters from plan.
 func (p *ServicePlan) GetDefaultProvisionParameters() *runtime.RawExtension {
 	return p.Spec.DefaultProvisionParameters
->>>>>>> 5e5b0aa6
 }
 
 // GetInstanceCreateSchema returns the instance create schema from plan.
