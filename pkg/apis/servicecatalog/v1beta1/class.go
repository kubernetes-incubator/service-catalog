/*
Copyright 2018 The Kubernetes Authors.

Licensed under the Apache License, Version 2.0 (the "License");
you may not use this file except in compliance with the License.
You may obtain a copy of the License at

    http://www.apache.org/licenses/LICENSE-2.0

Unless required by applicable law or agreed to in writing, software
distributed under the License is distributed on an "AS IS" BASIS,
WITHOUT WARRANTIES OR CONDITIONS OF ANY KIND, either express or implied.
See the License for the specific language governing permissions and
limitations under the License.
*/

package v1beta1

const (
	statusActive     = "Active"
	statusDeprecated = "Deprecated"
)

// GetName returns the class's name.
func (c *ClusterServiceClass) GetName() string {
	return c.Name
}

// GetName returns the class's name.
func (c *ServiceClass) GetName() string {
	return c.Name
}

// GetNamespace for cluster-scoped classes always returns "".
func (c *ClusterServiceClass) GetNamespace() string {
	return ""
}

// GetNamespace returns the class's namespace.
func (c *ServiceClass) GetNamespace() string {
	return c.Namespace
}

// GetExternalName returns the class's external name.
func (c *ClusterServiceClass) GetExternalName() string {
	return c.Spec.ExternalName
}

// GetExternalName returns the class's external name.
func (c *ServiceClass) GetExternalName() string {
	return c.Spec.ExternalName
}

// GetDescription returns the class description.
func (c *ClusterServiceClass) GetDescription() string {
	return c.Spec.Description
}

// GetDescription returns the class description.
func (c *ServiceClass) GetDescription() string {
	return c.Spec.Description
}

// GetSpec returns the spec for the class.
func (c *ServiceClass) GetSpec() CommonServiceClassSpec {
	return c.Spec.CommonServiceClassSpec
}

// GetSpec returns the spec for the class.
func (c *ClusterServiceClass) GetSpec() CommonServiceClassSpec {
	return c.Spec.CommonServiceClassSpec
}

// GetServiceBrokerName returns the name of the service broker for the class.
func (c *ServiceClass) GetServiceBrokerName() string {
	return c.Spec.ServiceBrokerName
}

// GetServiceBrokerName returns the name of the service broker for the class.
func (c *ClusterServiceClass) GetServiceBrokerName() string {
	return c.Spec.ClusterServiceBrokerName
}

<<<<<<< HEAD
// IsManaged returns whether the class is managed or not.
func (c *ServiceClass) IsManaged() bool {
	return IsServiceCatalogManagedResource(c)
}

// IsManaged returns whether the class is managed or not.
func (c *ClusterServiceClass) IsManaged() bool {
	return IsServiceCatalogManagedResource(c)
}

// GetStatusText returns the sttaus of the class.
=======
// GetStatusText returns the status of the class.
>>>>>>> 5e5b0aa6
func (c *ServiceClass) GetStatusText() string {
	return c.Status.GetStatusText()
}

// GetStatusText returns the status of the class.
func (c *ClusterServiceClass) GetStatusText() string {
	return c.Status.GetStatusText()
}

// GetStatusText returns the status based on the CommonServiceClassStatus.
func (c *CommonServiceClassStatus) GetStatusText() string {
	if c.RemovedFromBrokerCatalog {
		return statusDeprecated
	}
	return statusActive
}<|MERGE_RESOLUTION|>--- conflicted
+++ resolved
@@ -81,7 +81,6 @@
 	return c.Spec.ClusterServiceBrokerName
 }
 
-<<<<<<< HEAD
 // IsManaged returns whether the class is managed or not.
 func (c *ServiceClass) IsManaged() bool {
 	return IsServiceCatalogManagedResource(c)
@@ -92,10 +91,7 @@
 	return IsServiceCatalogManagedResource(c)
 }
 
-// GetStatusText returns the sttaus of the class.
-=======
 // GetStatusText returns the status of the class.
->>>>>>> 5e5b0aa6
 func (c *ServiceClass) GetStatusText() string {
 	return c.Status.GetStatusText()
 }
